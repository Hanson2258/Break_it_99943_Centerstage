## Welcome!
This repository is a fork of the official FTC SDK from https://github.com/FIRST-Tech-Challenge/FtcRobotController. It has the addition of our Titan Robotics Framework Library (TrcLib) and its dependencies. These are added as git submodules so that they can be independently managed without the need of changing the FTC SDK (except for minor gradle changes to tie in our Framework Library dependencies). Therefore, one can update the FTC SDK by pulling changes from the upstream FTC SDK without affecting our Framework Library. You can also pick up the latest changes of our Framework Library without affecting the FTC SDK. It serves as a clean repository template for the start of a new season. This template also contains basic team code that implements a mecanum drive base with teleop control. It allows you to run a simple mecanum robot in TeleOp almost right out of the box. In addition, it includes autonomous infrastructure code that uses our FtcChoiceMenu for selecting autonomous strategies and other autonomous choice opotions. This allows you to write only one autonomous opmode to handle many permutations of autonomous. For example, one autonomous opmode can handle both red and blue alliances. The template also provides a rich set of Tests for diagnosing robot hardware and/or for tuning.

## Getting Started
To use this repository template, you can clone or fork this template repository to your own github repositories. There are many ways to do it but I am going to describe one way which is using GitHub Desktop. If you are more familiar with other similar tools, feel free to use it instead.
* On a web browser, enter the URL https://github.com/trc492/FtcTemplate.
* Then, click the "Fork" button near the upper right corner of the web page and answer the question on where you want to fork this repository to your GitHub repositories.
* Once the fork is done. Clone your GitHub repository to your computer using your favorite GitHub tool such as GitHub Desktop.
* On GitHub Desktop, click File->Clone repository..., select the repository you just forked and type in the path on the computer where you want to clone the repository to.

Congratulations! You just clone our template repository. Now you can fire up Android Studio and import this gradle project. Once that is done, you can now go to TeamCode and browse around the provided template code or sample code. You can compile the code and check if you have any issues with the cloned template. Or you can jump right in and start modifying/customizing the code.

### TeleOp Driving a Mecanum Robot Right Out Of The Box
Since this template already contains basic code for a mecanum robot base, it takes very few modifications to make it work with your mecanum robot.
* In RobotParams.java, update the string constants HWNAME_xxxx_WHEELS corresponding to the hardware names of the four driving wheels in your robot config.
* Compile the code and deploy it to the robot.
* Place your robot on a stand so that the wheels can be free running without the robot running away from you. When looking down on the robot, the mecanum wheel rollers should form an X. If not, switch the mecanum wheels around until they form an X. On the Driver Station, activate your robot configuration. Select a TeleOp Opmode on the Driver Station called FtcTest. Press the init button to initialize the opmode. Press the D-pad down button on your operator gamepad until the "Test" shown on the Driver Station is on "Drive motors test". Press the D-pad right button to select the test. Then press the "Play" button on the Driver Station to start the opmode. This test will run each of the four driving wheels one after the other for 5 seconds each in the sequence of Left Front, Right Front, Left Back and Right Back. Note the rotation direction of each wheel and make sure they would have run the robot in the forward direction if the robot were placed on the ground. If any of the wheels are rotating in the wrong direction, correct them in RobotParams.java. Change LEFT_WHEEL_INVERTED or RIGHT_WHEEL_INVERTED from true to false or vice versa to reverse the left or right side of the driving wheels until the test shows all four wheels rotating in the correct direction.

That's it. Your robot is now ready to be driven in TeleOp mode. The default drive mode is "Arcade Mode". It means the right stick on the driver gamepad controls the X and Y direction of the robot. The X-axis of the left stick controls the rotation. If you prefer, you can change the drive mode to "Holonomic Mode". In this mode, the Y-axis of the right stick controls the Y direction of the robot. The X-axis of the left stick controls the X direction, the left trigger controls turning left and the right trigger controls turning right. To change to this mode, change ROBOT_DRIVE_MODE in RobotParams.java to DriveMode.HOLONOMIC_MODE.

In addition, there are a few more buttons on the driver gamepad that modify how the robot is driven. Click the left bumper on the driver gamepad will toggle Inverted mode. Inverted mode allows the robot to switch the front and back end. This is useful for a robot that has an end effector such as an intake at the back so that the drivers can drive the robot around as if the intake is in front. Press and hold the right bumper allows you to drive the robot at half speed. This is useful for delicate movement of the robot.

## Library Features
The Framework Library provides numerous features. We will list some of them here:
- FtcOpMode: Our own opmode that extends LinearOpMode but providing interface similar to OpMode where you put your code in some sort of loop method. FtcOpMode is a cooperative multi-tasking scheduler. As an advanced feature, our Framework Library also supports multi-threaded true multi-tasking. But for rookie teams who don't want to tackle the gotchas of true multi-tasking, cooperative multi-tasking is the way to go. This allows your autonomous to operate multiple subsystems at the same time instead of doing things sequentially. This is especially important since FTC autonomous period lasts only 30 seconds. In order to perform the maximum number of tasks in the autonomous period, your code would want to perform multiple tasks that have no dependencies on each other and perform them simultaneously. The Framework Library enables that in a trivial manor.
- State machine: The state machine infrastructure is the core of multi-tasking. Each task should use a state machine to keep track of their states. This allows FtcOpMode to switch between tasks and be able to maintain the state of each task when they are resumed from suspended state.
- Task syncrhonization: Some tasks have dependencies on each other. For example, autonomous may want to finish driving the robot to the specified location before dumping the game element to the proper spot. This requires task synchronization. The Framework Library provides a number of task synchronization features such as Events (TrcEvent) and Callbacks (TrcNotifier). Event allows an operation to signal it when the operation is completed so that the task waiting for it can resume. Callback allows the task to be called to perform additional work without the use of a state machine after the operation is completed, for example.
- Timers: The Timer Manager (TrcTimerMgr) manages multiple simultaneous timers. When a timer expires, you have the option of signaling an event or do a notification callback. For example, if you want to spin a motor for 3 seconds and turn it off afterwards, you can arm a timer that expires in 3 seconds and do a notification callback to turn the motor off. This type of operation is sometimes called "fire and forget".
- Advanced multi-tasking: In addition to cooperative multi-task, our Framework Library also supports multi-threaded tasks. The Library provides a number of standard threads (i.e. main robot thread, input thread and output thread). The main robot thread runs the FtcOpMode where the scheduler is performing cooperative multi-tasking on the main robot thread. The input thread handles all input tasks such as reading sensors and odometry. The output thread handles all output tasks such as motor and actuator tasks including PID control and pathing. If there is a special need that either requires high frequency processing and cannot afford any latency or a task that takes extra long time to run and thus blocking the thread unnecessarily long, the Library enables you to create STANDALONE tasks that have their own thread. All these tasks/threads are mananged by the Task Manager (TrcTaskMgr). Although everything provided and maintained by the Library are thread-safe, user must still be cautious when writing multi-threading code. Care must be taken to ensure you don't fall into the trap of two common multi-threaded programming woes: shared resource contention and task synchronization. If you don't understand these, it's better not to do multi-threaded multi-tasking and stick only with cooperative multi-tasking. Even with cooperative multi-tasking, you still need to apply some simple disciplines: do not block the main robot thread (i.e. no busy wait loop and sleep statements in your task code). Just start an operation and get out. Do not wait for it to complete. Most of the operations supported by the Framework Library are asynchronous. Calling them will start the operation and the control is returned back to your code immediately. Your state machine should take care waiting for an operation to complete. That's why it's called "cooperative multi-tasking". You must be good citizens for it to work properly.
- Inputs: The Framework Library supports many different input devices such as gamepad controllers, sensors and driver station dashboard.
  - Gamepad controller: The Framework Library monitor all buttons on the gamepad for state changes. Any button presses or releases will result in a notification callback to your button event handler. This simplifies your TeleOp code tremendously.
  - Sensors: The Framework Library supports many type of sensors whether they are digital sensors, analog sensors, I2C sensors or even Android built-in sensors, the Library provides access to them. Popular sensors include ultronic sensor, color sensor, distance sensor such as Lidar, gyro, accelerometer, touch sensor, IR seeker and Pixy camera etc. It also supports many underlying communication protocols (e.g. I2C, Serial, SPI etc) so that you can write custom sensor driver code to communicate with sensors that the Library does not have built-in support.
  - Driver station dashboard: The Framework Library provides easy access to the driver station as an input device. It allows you to create Choice Menus (FtcChoiceMenu) or Value Menus (FtcValueMenus) where you can ask the user to provide information before the competition match is started. Information such as whether you are on the RED or BLUE Alliance; which starting position your robot is in; whether your robot should delay starting the autonomous routine to let your alliance partner to go first to avoid potential collision or whether your robot should perform or skip a certain autonomous tasks. The Choice and Value menus form a decision tree that allow the user to select choices or enter values using the gamepad buttons.
- Data Filters and Processors: In the real world, sensors have noises. In some applications, noises are bad for robot control. The Framework Library provides a number of popular data filters (e.g. IIR, Kalman and Spurious filters etc) that will clean up noises on sensor readings. It also provides some data converters such as data integrator. For example, some simple gyro sensors only give you rotational rate but not heading. You must integrate the rotational rate over time to calculate heading. In this situation, the Library provides the data integrator. In some other sensors such as some gyros or compasses, they give you non-contiguous readings when passing through some point such as the REV IMU gyro goes from 179 degrees to -180, or compass goes from 359 degrees back to zero. This non-contiguous values may cause havoc in control algorithms. In this case, the Library provides a converter that can monitor the sensor crossing such points and convert the values into a contiguous scale.
- Outputs: The Framework Library supports many types of output devices such as motors, servo, complex actuators, lights and sound.
  - Motors: Motor is the most fundamental output device on a robot. It provides movements for the robot. FTC SDK provides some basic motor classes (e.g. DcMotor, DcMotorEx). The Framework Library adds a lot more features on top of that in different layers of complexity. For example, it provides FtcDcMotor that added support for a digital input sensor to reset the motor encoder automatically. This is useful for using the motor in a complex actuator such as an arm or elevator when you may need to zero calibrate the zero position of the actuator using a lower limit switch. It also added support to provide velocity mode control and motor odometry. On top of the fundamental motor class, it also provided a PID Controlled Motor class (TrcPidMotor). This class added support for PID control, lower and upper limit switches, motor stall protection for safety, dual motor with synchronization, zero position calibration and gravity compensation. These advanced features made it trivial to implement complex subsystems such as a swing arm or elevator. The built-in PIDF controller allows the arm or elevator to be controlled by an analog joystick to speed up or slow down the arm/elevator movement. It understands the arm/elevator position approaching the lower/upper position limits and will automatically slow down its movement. It also provides stall protection. If the PID Actuator got stuck and the motor is stalled, it can cut motor power to prevent it from burning out. It also allows a reset timeout so that the stall condition can be cleared after a certain period assuming the stall condition is caused by human temporarily. This allows the subsystem to resume its function and provides time for the motor to cool down.
  - Servos: With the limited number of motors allowed by FTC, servo motors become the secondary important actuator on a robot. The Framework Library provides the basic support of a servo over the FTC SDK (TrcServo). It supports translation between logical servo positions (between the value of 0 and 1) to physical positions such as 0 to 180 degrees. Just like motors, it also allows you to invert the direction of the servo movement. On top of the TrcServo class, it also provides an Enhanced Servo class (TrcEnhancedServo). It provides the features to support dual servos, continuous servo with optional lower and upper limit switches. Most importantly, it allows speed controlling a servo motor so you can control a servo by an analog joystick.
  - Light: The Framework Library supports many ways to control lights, usually LEDs. They could be a single LED with just one color, a single RGB LED or a colr LED strip that is pixel addressable. The LED lights can be controlled by digital output ports or most likely the REV Blinkin LED controller. This is not only for asethetics to make our robot look pretty, it also serves a very practical purpose: providing feedback to drivers on robot status. For example, it can tell you whether robot vision detected the target by changing the LED color on different target positions. The Library not only allows you to lit up LEDs in different colors or different color patterns, it also provides a complex priority scheme in controlling the LEDs. Imagine the robot has many subsystems that want to tell you something. Vision may want to tell you whether it sees the target, intake may want to tell you whether it has taken in a game piece. All these events will cause LED contention (i.e. different subsystems fighting to change the color of the LEDs to show their status). The Library provides a priority scheme (TrcPriorityIndicator) that defines what color pattern has priority over the others so that important events can override lower priority events to show their status. The Library also provides support for LED Matrix Panel. Although it is not really practical for FTC, it is more an FRC feature because of power requirement and also requires custom electronics that FTC may not allow.
  - Sound: The Framework Library supports sound. It used to support sound on the Robot Controller when it was an Android Phone. With the introduction of REV Robot Controller Hub, it no longer provides sound capability. The sound support now gets redirected to the Driver Station. Sound support includes playing a tone or providing text to speech. Sound is an important output device. Just like light, it provides feedback to the drivers on important robot status. For example, if one of the motors is stalled, the Library can cut power to the motor to prevent it from burning out. Sound support can generate a beep to warn the driver about it.
- Drive Base: Our Framework Library provided support for 3 different types of drive bases: Simple Drive Base (TrcSimpleDriveBase), Mecanum Drive Base (TrcMecanumDriveBase) and Swerve Drive Base (TrcSwerveDriveBase). All drive bases have built-in odometry and localization support. It means the library can use sensors such as wheel encoders and gyro to keep track of the absolute field location of the robot. It even supports passive-wheel odometry (aka dead-wheel odometry) where it supports 2 to 4 passive omniwheels with encoders to keep track of the absolute field location of the robot. All odometry data can be scaled to real world unit such as inches instead of encoder counts. All drive bases support many advanced features such as stall detection that detects if the drive base is stalled because it runs into an obstacle. This allows the possibility of writing advanced code such as running into the field wall to relocalize the robot location. Running into the field wall causes the drive base to stall which can signal an event to stop the drive base and reset the robot location to a known position. All drive bases provide support for different drive strategies such as tankDrive, arcadeDrive and curveDrive. It also provides support for holonomicDrive for drive bases that have this capability such as Mecanum and Swerve Drive Bases.
  - Simple Drive Base supports drive bases with 2 to 6 motors. It has left and right sides. Each side can have 1 to 3 motors. Simple Drive Base can only run straight and cannot strafe like Mecanum Drive Bases (i.e. no holonomicDrive support).
  - Mecanum Drive Base has 4 mecanum wheels. Each wheel has its own motor. It is capable of holonomic drive (i.e. strafing).
  - Swerve Drive Base has 4 swerve wheel modules. Each swerve module consists of a drive motor and a steering motor. The steering motor can be a DC motor or a servo motor. Each swerve module on a Swerve Drive Base can be independently steer so that it can run in any direction with the robot heading pointing to a totally different direction.
- Exclusive Subsystem: A robot consists of many subsystems (e.g. drive base, elevator, shooter, intake, vision etc). Most of the subsystems can be operated by human operator in TeleOp mode. However, some subsystems can also be used in auto-assist operations. For example, on the press of a button, the vision-assisted shooter may stop the drive base, acquire a camera image for vision processing, calculate the trajectory for shooting a target, spin the shooter up to shooting speed, pan and tilt the shooter to the correct angles aiming at the target and shoot. The auto-assist operation involves several subsystems while these subsystems can also be operated by human control. Without coordination, human control and auto-assist may fight each other for the control of these subsystems. For example, while auto-assist is tilting the shooter for aiming the target, the tilting mechanism is also controlled by a joystick which is at neutral position. It means teleop code is constantly sending zero power to the tilter while auto-assist is trying to move the tilter. This causes jerky movement of the tilter. With Exclusive Subsystem support, one can declare the tilter as an Exclusive Subsystem. Before auto-assist starts an operation with the Exclusive Subsystem, it must acquire ownership of the subsystem. Once ownership is acquired, nobody else except the owner can operate the subsystem. This prevents teleop control from interfering with the auto-assist operation. When the auto-assist operation is done, the exclusive ownership of the subsystems will be released so that telop control can be resumed.
- PID Control:
- Odometry:
- Pathing:
- Vision: In every season, the game play usually involves navigating the robot to a certain location marked by objects detectable by vision or the robot is shooting game elements at a target recognizable by vision. Computer vision can have different complexity, ranging from simple color blob detection to full blown neural network object recognition. Therefore, it is generally computational intensive and could take hundreds of milliseconds to process an image frame. Fortunately, there are industrial vision libraries that take care of the heavy lifting for us. Libraries such as Vuforia, Tensor Flow and OpenCV. Our Framework Library includes support for all these industrial libraries. Some industrial libraries support asynchronous processing of image frames and some do not. For those that don't, they could block our main robot thread for hundreds of milliseconds. But with our Framework Library, we wrap these industrial libraries with easy to use interfaces and provide asynchronous support thus freeing our main robot thread to take care of other tasks. This encapsulation makes it extremely easy to writing vision code.
- Util:
  - Trace logging: In addition of providing information output to the dashboard on the driver station, the Framework Library also provides trace logging mainly for debugging purpose. It is a super important tool allowing post-mortem analysis of the robot performance of a match either for debugging or for performance tuning. Information written to the trace log has different levels that can be adjusted to reduce clutter. The levels are: VERBOSE, INFO, WARNING, ERROR and FATAL. For example, in regular competition match log, we will only turn up to the INFO level at the most. But for debugging, we may turn up to VERBOSE to see everything.

## Getting Help
### User Documentation and Tutorials
We are not very good at creating documentation and tutorials but we want to get better at this. Our Framework Library code has JavaDoc all over. Therefore, you can get information on what each class does and their methods. We have also added sample code to the template project. Several teams have been using our Framework Library and we welcome opportunities of collaboration in creating tutorial materials. Feel free to suggest what tutorial you want to see.

### Javadoc Reference Material
The Javadoc reference documentation for the TRC Robotics Framework Library can be found [here](https://trc492.github.io/FtcJavaDoc/).

### Online User Forum
For technical questions regarding our Framework Library, please post questions on the FTC Forums [here](https://ftcforum.firstinspires.org/forum/ftc-technology/android-studio).

### Sample OpModes

# Release Information

<<<<<<< HEAD
## Version 1.0 (2021-11-24)

### Enhancements and New Features
=======
## Version 7.2 (20220723-130006)

### Breaking Changes

* Updates the build tooling.  For Android Studio users, this change requires Android Studio Chipmunk 2021.2.1.
* Removes support for devices that are not competition legal, including Modern Robotics Core Control Modules, the Matrix Controller, and HiTechnic/NXT controllers and sensors.  Support remains for Modern Robotics I2C sensors.

### Enhancements
* Increases the height of the 3-dots Landscape menu touch area on the Driver Station, making it much easier to select.
* Adds `terminateOpModeNow()` method to allow OpModes to cleanly self-exit immediately.
* Adds `opModeInInit()` method to `LinearOpMode` to facilitate init-loops. Similar to `opModeIsActive()` but for the init phase.
* Warns user if they have a Logitech F310 gamepad connected that is set to DirectInput mode.
* Allows SPARKmini motor controllers to react more quickly to speed changes.
* Hides the version number of incorrectly installed sister app (i.e. DS installed on RC device or vice-versa) on inspection screen.
* Adds support for allowing the user to edit the comment for the runOpMode block.
* Adds parameterDefaultValues field to @ExportToBlocks. This provides the ability for a java method with an @ExportToBlocks annotation to specify default values for method parameters when it is shown in the block editor.
* Make LinearOpMode blocks more readable. The opmode name is displayed on the runOpMode block, but not on the other LinearOpMode blocks.
* Added support to TensorFlow Object Detection for using a different frame generator, instead of Vuforia.
  Using Vuforia to pass the camera frame to TFOD is still supported.
* Removes usage of Renderscript.
* Fixes logspam on app startup of repeated stacktraces relating to `"Failed resolution of: Landroid/net/wifi/p2p/WifiP2pManager$DeviceInfoListener"`
* Allows disabling bluetooth radio from inspection screen
* Improves warning messages when I2C devices are not responding
* Adds support for controlling the RGB LED present on PS4/Etpark gamepads from OpModes
* Removes legacy Pushbot references from OpMode samples.  Renames "Pushbot" samples to "Robot".  Motor directions reversed to be compatible with "direct Drive" drive train. 
 

### Bug fixes
* Fixes [issue #316](https://github.com/FIRST-Tech-Challenge/FtcRobotController/issues/316) (MatrixF.inverted() returned an incorrectly-sized matrix for 1x1 and 2x2 matrixes).
* Self inspect now allows for Driver Station and Robot Controller compatibility between point releases.
* Fixes bug where if the same `RumbleEffect` object instance was queued for multiple gamepads, it
  could happen that both rumble commands would be sent to just one gamepad.
* Fixes bug in Driver Station where on the Driver Hub, if Advanced Gamepad Features was disabled and
  an officially supported gamepad was connected, then opening the Advanced Gamepad Features or
  Gamepad Type Overrides screens would cause the gamepad to be rebound by the custom USB driver even
  though advanced gamepad features was disabled.
* Protects against (unlikely) null pointer exception in Vuforia Localizer.
* Harden OnBotJava and Blocks saves to protect against save issues when disconnecting from Program and Manage
* Fixes issue where the RC app would hang if a REV Hub I2C write failed because the previous I2C
  operation was still in progress. This hang most commonly occurred during REV 2M Distance Sensor initialization
* Removes ConceptWebcam.java sample program.  This sample is not compatible with OnBotJava.
* Fixes bug where using html tags in an @ExportToBlocks comment field prevented the blocks editor from loading.
* Fixes blocks editor so it doesn't ask you to save when you haven't modified anything.
* Fixes uploading a very large blocks project to offline blocks editor.
* Fixes bug that caused blocks for DcMotorEx to be omitted from the blocks editor toolbox.
* Fixes [Blocks Programs Stripped of Blocks (due to using TensorFlow Label block)](https://ftcforum.firstinspires.org/forum/ftc-technology/blocks-programming/87035-blocks-programs-stripped-of-blocks)

## Version 7.1 (20211223-120805)

* Fixes crash when calling `isPwmEnabled()` ([issue #223](https://github.com/FIRST-Tech-Challenge/FtcRobotController/issues/233)).
* Fixes lint error ([issue #4](https://github.com/FIRST-Tech-Challenge/FtcRobotController/issues/4)).
* Fixes Driver Station crash when attempting to use DualShock4 v1 gamepad with Advanced Gamepad Features enabled ([issue #173](https://github.com/FIRST-Tech-Challenge/FtcRobotController/issues/173)).
* Fixes possible (but unlikely) Driver Station crash when connecting gamepads of any type.
* Fixes bug where Driver Station would use generic 20% deadzone for Xbox360 and Logitech F310 gamepads when Advanced Gamepad Features was disabled.
* Added SimpleOmniDrive sample OpMode.
* Adds UVC white balance control API.
* Fixes [issue #259](https://github.com/FIRST-Tech-Challenge/FtcRobotController/issues/259) Most blocks samples for TensorFlow can't be used for a different model.
    * The blocks previously labeled TensorFlowObjectDetectionFreightFrenzy (from the subcategory named "Optimized for Freight Frenzy") and TensorFlowObjectDetectionCustomModel (from the subcategory named "Custom Model") have been replaced with blocks labeled TensorFlowObjectDetection. Blocks in existing opmodes will be automatically updated to the new blocks when opened in the blocks editor.
* Fixes [issue #260](https://github.com/FIRST-Tech-Challenge/FtcRobotController/issues/260) Blocks can't call java method that has a VuforiaLocalizer parameter.
    * Blocks now has a block labeled VuforiaFreightFrenzy.getVuforiaLocalizer for this.
* Added a page to manage the TensorFlow Lite models in /sdcard/FIRST/tflitemodels. To get to the TFLite Models page:
    * You can click on the link at the bottom of the the Manage page.
    * You can click on the link at the upper-right the Blocks project page.
* Fixes logspam when `isBusy()` is called on a motor not in RTP mode.
* Hides the "RC Password" item on the inspection screen for phone-based Robot Controllers. (It is only applicable for Control Hubs).
* Adds channel 165 to Wi-Fi Direct channel selection menu in the settings screen. (165 was previously available through the web UI, but not locally in the app).

## Version 7.0 (20210915-141025)

### Enhancements and New Features
* Adds support for external libraries to OnBotJava and Blocks.
    * Upload .jar and .aar files in OnBotJava.
      * Known limitation - RobotController device must be running Android 7.0 or greater.
      * Known limitation - .aar files with assets are not supported.
    * External libraries can provide support for hardware devices by using the annotation in the
      com.qualcomm.robotcore.hardware.configuration.annotations package.
    * External libraries can include .so files for native code.
    * External libraries can be used from OnBotJava op modes.
    * External libraries that use the following annotations can be used from Blocks op modes.
      * org.firstinspires.ftc.robotcore.external.ExportClassToBlocks
      * org.firstinspires.ftc.robotcore.external.ExportToBlocks
    * External libraries that use the following annotations can add new hardware devices:
      * com.qualcomm.robotcore.hardware.configuration.annotations.AnalogSensorType
      * com.qualcomm.robotcore.hardware.configuration.annotations.DeviceProperties
      * com.qualcomm.robotcore.hardware.configuration.annotations.DigitalIoDeviceType
      * com.qualcomm.robotcore.hardware.configuration.annotations.I2cDeviceType
      * com.qualcomm.robotcore.hardware.configuration.annotations.MotorType
      * com.qualcomm.robotcore.hardware.configuration.annotations.ServoType
    * External libraries that use the following annotations can add new functionality to the Robot Controller:
      * org.firstinspires.ftc.ftccommon.external.OnCreate
      * org.firstinspires.ftc.ftccommon.external.OnCreateEventLoop
      * org.firstinspires.ftc.ftccommon.external.OnCreateMenu
      * org.firstinspires.ftc.ftccommon.external.OnDestroy
      * org.firstinspires.ftc.ftccommon.external.WebHandlerRegistrar
* Adds support for REV Robotics Driver Hub.
* Adds fully custom userspace USB gamepad driver to Driver Station (see "Advanced Gamepad Features" menu in DS settings).
    * Allows gamepads to work on devices without native Linux kernel support (e.g. some Romanian Motorola devices).
    * Allows the DS to read the unique serial number of each gamepad, enabling auto-recovery of dropped gamepads even if two gamepads of the same model drop. *(NOTE: unfortunately this does not apply to Etpark gamepads, because they do not have a unique serial)*.
    * Reading the unique serial number also provides the ability to configure the DS to assign gamepads to a certain position by default (so no need to do start+a/b at all).
    * The LED ring on the Xbox360 gamepad and the RGB LED bar on the PS4 gamepad is used to indicate the driver position the gamepad is bound to.
    * The rumble motors on the Xbox360, PS4, and Etpark gamepads can be controlled from OpModes.
    * The 2-point touchpad on the PS4 gamepad can be read from OpModes.
    * The "back" and "guide" buttons on the gamepad can now be safely bound to robot controls (Previously, on many devices, Android would intercept these buttons as home button presses and close the app).
    * Advanced Gamepad features are enabled by default, but may be disabled through the settings menu in order to revert to gamepad support provided natively by Android.
* Improves accuracy of ping measurement.
    * Fixes issue where the ping time showed as being higher than reality when initially connecting to or restarting the robot.
    * To see the full improvement, you must update both the Robot Controller and Driver Station apps.
* Updates samples located at [/FtcRobotController/src/main/java/org/firstinspires/ftc/robotcontroller/external/samples](FtcRobotController/src/main/java/org/firstinspires/ftc/robotcontroller/external/samples).
    * Added ConceptGamepadRumble and ConceptGamepadTouchpad samples to illustrate the use of these new gampad capabilities.
    * Condensed existing Vuforia samples into just 2 samples (ConceptVuforiaFieldNavigation & ConceptVuforiaFieldNavigationWebcam) showing how to determine the robot's location on the field using Vuforia. These both use the current season's Target images.
    * Added ConceptVuforiaDriveToTargetWebcam to illustrate an easy way to drive directly to any visible Vuforia target.
* Makes many improvements to the warning system and individual warnings.
    * Warnings are now much more spaced out, so that they are easier to read.
    * New warnings were added for conditions that should be resolved before competing.
    * The mismatched apps warning now uses the major and minor app versions, not the version code.
    * The warnings are automatically re-enabled when a Robot Controller app from a new FTC season is installed.
* Adds support for I2C transactions on the Expansion Hub / Control Hub without specifying a register address.
    * See section 3 of the [TI I2C spec](https://www.ti.com/lit/an/slva704/slva704.pdf).
    * Calling these new methods when using Modern Robotics hardware will result in an UnsupportedOperationException.
* Changes VuforiaLocalizer `close()` method to be public.
* Adds support for TensorFlow v2 object detection models.
* Reduces ambiguity of the Self Inspect language and graphics.
* OnBotJava now warns about potentially unintended file overwrites.
* Improves behavior of the Wi-Fi band and channel selector on the Manage webpage.

### Bug fixes
 * Fixes Robot Controller app crash on Android 9+ when a Driver Station connects.
 * Fixes issue where an Op Mode was responsible for calling shutdown on the
   TensorFlow TFObjectDetector. Now this is done automatically.
 * Fixes Vuforia initialization blocks to allow user to chose AxesOrder. Updated
   relevant blocks sample opmodes.
 * Fixes [FtcRobotController issue #114](https://github.com/FIRST-Tech-Challenge/FtcRobotController/issues/114)
   LED blocks and Java class do not work.
 * Fixes match logging for Op Modes that contain special characters in their names.
 * Fixes Driver Station OpMode controls becoming unresponsive if the Driver Station was set to the landscape layout and an OnBotJava build was triggered while an OpMode was running.
 * Fixes the Driver Station app closing itself when it is switched away from, or the screen is turned off.
 * Fixes "black swirl of doom" (Infinite "configuring Wi-Fi Direct" message) on older devices.
 * Updates the wiki comment on the OnBotJava intro page.

## Version 6.2 (20210218-074821)

### Enhancements
* Attempts to automatically fix the condition where a Control Hub's internal Expansion Hub is not
  working by re-flashing its firmware
* Makes various improvements to the Wi-Fi Direct pairing screen, especially in landscape mode
* Makes the Robot Controller service no longer be categorically restarted when the main activity is brought to foreground
    * (e.g. the service is no longer restarted simply by viewing the Self Inspect screen and pressing the back button)
    * It is still restarted if the Settings menu or Configure Robot menu is opened


### Bug fixes
* Fixes [FtcRobotController issue #71](https://github.com/FIRST-Tech-Challenge/FtcRobotController/issues/71)
  Cannot open OpModes in v6.1 Blocks offline editor
* Fixes [FtcRobotController issue #79](https://github.com/FIRST-Tech-Challenge/FtcRobotController/issues/79)
  6.1 causes a soft reboot on the Motorola E5 Play
* Fixes issue where the Control Hub OS's watchdog would restart the Robot Controller app if 
  the Control Hub was not able to communicate with its internal Expansion Hub
* Fixes certain I2C devices not showing up in the appropriate `HardwareMap` fields (such as `hardwareMap.colorSensor`) 
* Fixes issue where performing a Wi-Fi factory reset on the Control Hub would not set the Wi-Fi band to 2.4 GHz
* Fixes issue where OnBotJava might fail to create a new file if the option to "Setup Code for Configured Hardware" was selected
* Fixes issue where performing certain operations after an Op Mode crashes would temporarily break Control/Expansion Hub communication
* Fixes issue where a Control Hub with a configured USB-connected Expansion Hub would not work if the Expansion Hub was missing at startup
* Fixes potential issues caused by having mismatched Control/Expansion Hub firmware versions 
* Fixes [ftc_app issue 673](https://github.com/ftctechnh/ftc_app/issues/673) Latest matchlog is being deleted instead of old ones by RobotLog
* Fixes ConceptVuforiaUltimateGoalNavigationWebcam sample opmode by correctly orienting camera on robot.
* Fixes issue where logcat would be spammed with InterruptedExceptions when stop is requested from the Driver Station (this behavior was accidentally introduced in v5.3). This change has no impact on functionality.
* Fixes issue where the blocks editor fails to load if the name of any TeleOp opmode contains an apostrophe.

## Version 6.1 (20201209-113742)
* Makes the scan button on the configuration screen update the list of Expansion Hubs connected via RS-485
    * Fixes [SkyStone issue #143](https://github.com/FIRST-Tech-Challenge/SkyStone/issues/143)
* Improves web interface compatibility with older browser and Android System WebView versions.
* Fixes issue in UVC driver where some cameras (e.g. certain MS Lifecams) which reported frame intervals as rounded rather than truncated values (e.g. `666667*100ns` instead of `666666*100ns` for 15FPS) would fail to start streaming.
* Adds support in UVC driver for virtual PTZ control
* Adds support in UVC driver for gain (ISO) control
* Adds support in UVC driver for enabling/disable AE priority. This setting provides a means to tell the camera firmware either
    * A) It can undershoot the requested frame rate in order to provide a theoretically better image (i.e. with a longer exposure than the inter-frame period of the selected frame rate allows)
    * B) It *must* meet the inter-frame deadline for the selected frame rate, even if the image may be underexposed as a result
* Adds support for the Control Hub OS 1.1.2 Robot Controller watchdog
    * The Robot Controller app will be restarted if it stops responding for more than 10 seconds
* Adds support for using the Driver Station app on Android 10+
* Introduces an automatic TeleOp preselection feature
    * For details and usage guide, please see [this wiki entry](https://github.com/FIRST-Tech-Challenge/FtcRobotController/wiki/Automatically-Loading-a-Driver-Controlled-Op-Mode)
* Shows icon next to OpMode name in the OpMode list dropdown on the Driver Station to indicate the source of the OpMode (i.e. the programming tool used to create it)
* Fixes issue where the Driver Station app would exit after displaying the Configuring Wi-Fi Direct screen
* Fixes Blocks and OnBotJava prompts when accessed via the REV Hardware Client

## Version 6.0 (20200921-085816)

### Important Notes
* Version 6.0 is the version for the Ultimate Goal season.
* Requires Android Studio 4.0.
* Android Studio users need to be connected to the Internet the first time they build the app (in order to download needed packages for the build).
* Version 5.5 was a moderately large off-season, August 2020, drop.  It's worth reviewing those release notes below also.
* Version 5.5 and greater will not work on older Android 4.x and 5.x phones.  Users must upgrade to an approved Android 6.x device or newer.
* The default PIDF values for REV motors have been reverted to the default PID values that were used in the 2018-2019 season
    * This change was made because the 2018-2019 values turned out to work better for many mechanisms
    * This brings the behavior of the REV motors in line with the behavior of all other motors
    * If you prefer the 2019-2020 season's behavior for REV motors, here are the PIDF values that were in place, so that you can manually set them in your OpModes:
      <br>
      **HD Hex motors (all gearboxes):**
      Velocity PIDF values: `P = 1.17`, `I = 0.117`, `F = 11.7`
      Position PIDF values: `P = 5.0`
      **Core Hex motor:**
      Velocity PIDF values: `P = 4.96`, `I = 0.496`, `F = 49.6`
      Position PIDF values: `P = 5.0`

### New features
* Includes TensorFlow inference model and sample op modes to detect Ultimate Goal Starter Stacks (four rings vs single ring stack).
* Includes Vuforia Ultimate Goal vision targets and sample op modes.
* Introduces a digital zoom feature for TensorFlow object detection (to detect objects more accurately at greater distances).
* Adds configuration entry for the REV UltraPlanetary HD Hex motor

### Enhancements
* Adds setGain() and getGain() methods to the NormalizedColorSensor interface
    * By setting the gain of a color sensor, you can adjust for different lighting conditions.
      For example, if you detect lower color values than expected, you can increase the gain.
    * The gain value is only applied to the argb() and getNormalizedColors() methods, not to the raw color methods.
      The getNormalizedColors() method is recommended for ease-of-use and clarity, since argb() has to be converted.
    * Updates SensorColor Java sample to demonstrate gain usage
* Merges SensorREVColorDistance Java sample into SensorColor Java sample, which showcases best practices for all color sensors
* Improves retrieving values from the REV Color Sensor V3
    * Updates the normalization calculation of the RGB channels
    * Improves the calculation of the alpha channel (can be used as an overall brightness indicator)
    * Fixes the default sensor resolution, which caused issues with bright environments
    * Adds support for changing the resolution and measuring rate of the Broadcom sensor chip
    * Removes IR readings and calculations not meant for the Broadcom sensor chip

### Bug fixes
* Improves reliability of BNO055IMU IMU initialization to prevent random initialization failures (which manifested as `Problem with 'imu'`).

## Version 5.5 (20200824-090813)

Version 5.5 requires Android Studio 4.0 or later.

### New features
* Adds support for calling custom Java classes from Blocks OpModes (fixes [SkyStone issue #161](https://github.com/FIRST-Tech-Challenge/SkyStone/issues/161)).
    * Classes must be in the org.firstinspires.ftc.teamcode package.
    * To have easy access to the opMode, hardwareMap, telemetry, gamepad1, and gamepad2, classes can
      extends org.firstinspires.ftc.robotcore.external.BlocksOpModeCompanion.
    * Methods must be public static and have no more than 21 parameters.
    * Methods must be annotated with org.firstinspires.ftc.robotcore.external.ExportToBlocks.
    * Parameters declared as OpMode, LinearOpMode, Telemetry, and HardwareMap are supported and the
      argument is provided automatically, regardless of the order of the parameters. On the block,
      the sockets for those parameters are automatically filled in.
    * Parameters declared as char or java.lang.Character will accept any block that returns text
      and will only use the first character in the text.
    * Parameters declared as boolean or java.lang.Boolean will accept any block that returns boolean.
    * Parameters declared as byte, java.lang.Byte, short, java.lang.Short, int, java.lang.Integer,
      long, or java.lang.Long,  will accept any block that returns a number and will round that
      value to the nearest whole number.
    * Parameters declared as float, java.lang.Float, double, java.lang.Double will accept any
      block that returns a number.
* Adds telemetry API method for setting display format
    * Classic
    * Monospace
    * HTML (certain tags only)
* Adds blocks support for switching cameras.
* Adds Blocks support for TensorFlow Object Detection with a custom model.
* Adds support for uploading a custom TensorFlow Object Detection model in the Manage page, which
  is especially useful for Blocks and OnBotJava users.
* Shows new Control Hub blink codes when the Wi-Fi band is switched using the Control Hub's button (only possible on Control Hub OS 1.1.2)
* Adds new warnings which can be disabled in the Advanced RC Settings
    * Mismatched app versions warning
    * Unnecessary 2.4 GHz Wi-Fi usage warning
    * REV Hub is running outdated firmware (older than version 1.8.2)
* Adds support for Sony PS4 gamepad, and reworks how gamepads work on the Driver Station
    * Removes preference which sets gamepad type based on driver position. Replaced with menu which allows specifying type for gamepads with unknown VID and PID
	* Attempts to auto-detect gamepad type based on USB VID and PID
	* If gamepad VID and PID is not known, use type specified by user for that VID and PID
	* If gamepad VID and PID is not known AND the user has not specified a type for that VID and PID, an educated guess is made about how to map the gamepad
* Driver Station will now attempt to automatically recover from a gamepad disconnecting, and re-assign it to the position it was assigned to when it dropped
    * If only one gamepad is assigned and it drops: it can be recovered
    * If two gamepads are assigned, and have **different** VID/PID signatures, and only one drops: it will be recovered
    * If two gamepads are assigned, and have **different** VID/PID signatures, and BOTH drop: both will be recovered
    * If two gamepads are assigned, and have **the same** VID/PID signatures, and only one drops: it will be recovered
    * If two gamepads are assigned, and have **the same** VID/PID signatures, and BOTH drop: **neither** will be recovered, because of the ambiguity of the gamepads when they re-appear on the USB bus.
    * There is currently one known edge case: if there are **two** gamepads with **the same** VID/PID signature plugged in, **but only one is assigned**, and they BOTH drop, it's a 50-50 chance of which one will be chosen for automatic recovery to the assigned position: it is determined by whichever one is re-enumerated first by the USB bus controller.
* Adds landscape user interface to Driver Station
    * New feature: practice timer with audio cues
    * New feature (Control Hub only): wireless network connection strength indicator (0-5 bars)
    * New feature (Control Hub only): tapping on the ping/channel display will switch to an alternate display showing radio RX dBm and link speed (tap again to switch back)
    * The layout will NOT autorotate. You can switch the layout from the Driver Station's settings menu.
### Breaking changes
* Removes support for Android versions 4.4 through 5.1 (KitKat and Lollipop). The minSdkVersion is now 23.
* Removes the deprecated `LinearOpMode` methods `waitOneFullHardwareCycle()` and `waitForNextHardwareCycle()`
### Enhancements
* Handles RS485 address of Control Hub automatically
    * The Control Hub is automatically given a reserved address
    * Existing configuration files will continue to work
    * All addresses in the range of 1-10 are still available for Expansion Hubs
    * The Control Hub light will now normally be solid green, without blinking to indicate the address
    * The Control Hub will not be shown on the Expansion Hub Address Change settings page
* Improves REV Hub firmware updater
    * The user can now choose between all available firmware update files
    * Version 1.8.2 of the REV Hub firmware is bundled into the Robot Controller app.
    * Text was added to clarify that Expansion Hubs can only be updated via USB.
    * Firmware update speed was reduced to improve reliability
    * Allows REV Hub firmware to be updated directly from the Manage webpage
* Improves log viewer on Robot Controller
    * Horizontal scrolling support (no longer word wrapped)
    * Supports pinch-to-zoom
    * Uses a monospaced font
    * Error messages are highlighted
    * New color scheme
* Attempts to force-stop a runaway/stuck OpMode without restarting the entire app
    * Not all types of runaway conditions are stoppable, but if the user code attempts to talk to hardware during the runaway, the system should be able to capture it.
* Makes various tweaks to the Self Inspect screen
    * Renames "OS version" entry to "Android version"
    * Renames "Wi-Fi Direct Name" to "Wi-Fi Name"
    * Adds Control Hub OS version, when viewing the report of a Control Hub
    * Hides the airplane mode entry, when viewing the report of a Control Hub
    * Removes check for ZTE Speed Channel Changer
    * Shows firmware version for **all** Expansion and Control Hubs
* Reworks network settings portion of Manage page
    * All network settings are now applied with a single click
    * The Wi-Fi Direct channel of phone-based Robot Controllers can now be changed from the Manage page
    * Wi-Fi channels are filtered by band (2.4 vs 5 GHz) and whether they overlap with other channels
    * The current Wi-Fi channel is pre-selected on phone-based Robot Controllers, and Control Hubs running OS 1.1.2 or later.
    * On Control Hubs running OS 1.1.2 or later, you can choose to have the system automatically select a channel on the 5 GHz band
* Improves OnBotJava
    * New light and dark themes replace the old themes (chaos, github, chrome,...)
        * the new default theme is `light` and will be used when you first update to this version
    * OnBotJava now has a tabbed editor
    * Read-only offline mode
* Improves function of "exit" menu item on Robot Controller and Driver Station
    * Now guaranteed to be fully stopped and unloaded from memory
* Shows a warning message if a LinearOpMode exists prematurely due to failure to monitor for the start condition
* Improves error message shown when the Driver Station and Robot Controller are incompatible with each other
* Driver Station OpMode Control Panel now disabled while a Restart Robot is in progress
* Disables advanced settings related to Wi-Fi Direct when the Robot Controller is a Control Hub.
* Tint phone battery icons on Driver Station when low/critical.
* Uses names "Control Hub Portal" and "Control Hub" (when appropriate) in new configuration files
* Improve I2C read performance
    * Very large improvement on Control Hub; up to ~2x faster with small (e.g. 6 byte) reads
    * Not as apparent on Expansion Hubs connected to a phone
* Update/refresh build infrastructure
    * Update to 'androidx' support library from 'com.android.support:appcompat', which is end-of-life
    * Update targetSdkVersion and compileSdkVersion to 28
    * Update Android Studio's Android plugin to latest
    * Fix reported build timestamp in 'About' screen
* Add sample illustrating manual webcam use: ConceptWebcam


### Bug fixes
* Fixes [SkyStone issue #248](https://github.com/FIRST-Tech-Challenge/SkyStone/issues/248)
* Fixes [SkyStone issue #232](https://github.com/FIRST-Tech-Challenge/SkyStone/issues/232) and
  modifies bulk caching semantics to allow for cache-preserving MANUAL/AUTO transitions.
* Improves performance when REV 2M distance sensor is unplugged
* Improves readability of Toast messages on certain devices
* Allows a Driver Station to connect to a Robot Controller after another has disconnected
* Improves generation of fake serial numbers for UVC cameras which do not provide a real serial number
    * Previously some devices would assign such cameras a serial of `0:0` and fail to open and start streaming
	* Fixes [ftc_app issue #638](https://github.com/ftctechnh/ftc_app/issues/638).
* Fixes a slew of bugs with the Vuforia camera monitor including:
    * Fixes bug where preview could be displayed with a wonky aspect ratio
    * Fixes bug where preview could be cut off in landscape
    * Fixes bug where preview got totally messed up when rotating phone
    * Fixes bug where crosshair could drift off target when using webcams
* Fixes issue in UVC driver on some devices ([ftc_app 681](https://github.com/ftctechnh/ftc_app/issues/681)) if streaming was started/stopped multiple times in a row
    * Issue manifested as kernel panic on devices which do not have [this kernel patch](https://lore.kernel.org/patchwork/patch/352400/).
    * On affected devices which **do** have the patch, the issue was manifest as simply a failure to start streaming.
    * The Tech Team believes that the root cause of the issue is a bug in the Linux kernel XHCI driver. A workaround was implemented in the SDK UVC driver.
* Fixes bug in UVC driver where often half the frames from the camera would be dropped (e.g. only 15FPS delivered during a streaming session configured for 30FPS).
* Fixes issue where TensorFlow Object Detection would show results whose confidence was lower than
  the minimum confidence parameter.
* Fixes a potential exploitation issue of [CVE-2019-11358](https://www.cvedetails.com/cve/CVE-2019-11358/) in OnBotJava
* Fixes changing the address of an Expansion Hub with additional Expansion Hubs connected to it
* Preserves the Control Hub's network connection when "Restart Robot" is selected
* Fixes issue where device scans would fail while the Robot was restarting
* Fix RenderScript usage
    * Use androidx.renderscript variant: increased compatibility
    * Use RenderScript in Java mode, not native: simplifies build
* Fixes webcam-frame-to-bitmap conversion problem: alpha channel wasn't being initialized, only R, G, & B
* Fixes possible arithmetic overflow in Deadline
* Fixes deadlock in Vuforia webcam support which could cause 5-second delays when stopping OpMode

## Version 5.4 (20200108-101156)
* Fixes [SkyStone issue #88](https://github.com/FIRST-Tech-Challenge/SkyStone/issues/88)
* Adds an inspection item that notes when a robot controller (Control Hub) is using the factory default password.
* Fixes [SkyStone issue #61](https://github.com/FIRST-Tech-Challenge/SkyStone/issues/61)
* Fixes [SkyStone issue #142](https://github.com/FIRST-Tech-Challenge/SkyStone/issues/142)
* Fixes [ftc_app issue #417](https://github.com/ftctechnh/ftc_app/issues/417) by adding more current and voltage monitoring capabilities for REV Hubs.
* Fixes [a crash sometimes caused by OnBotJava activity](https://ftcforum.firstinspires.org/forum/ftc-technology/76217-onbotjava-crashes-robot-controller)
* Improves OnBotJava autosave functionality [ftc_app #738](https://github.com/ftctechnh/ftc_app/issues/738)
* Fixes system responsiveness issue when an Expansion Hub is disconnected
* Fixes issue where IMU initialization could prevent Op Modes from stopping
* Fixes issue where AndroidTextToSpeech.speak() would fail if it was called too early
* Adds telemetry.speak() methods and blocks, which cause the Driver Station (if also updated) to speak text
* Adds and improves Expansion Hub-related warnings
    * Improves Expansion Hub low battery warning
        * Displays the warning immediately after the hub reports it
        * Specifies whether the condition is current or occurred temporarily during an OpMode run
        * Displays which hubs reported low battery
    * Displays warning when hub loses and regains power during an OpMode run
        * Fixes the hub's LED pattern after this condition
    * Displays warning when Expansion Hub is not responding to commands
        * Specifies whether the condition is current or occurred temporarily during an OpMode run
    * Clarifies warning when Expansion Hub is not present at startup
        * Specifies that this condition requires a Robot Restart before the hub can be used.
        * The hub light will now accurately reflect this state
    * Improves logging and reduces log spam during these conditions
* Syncs the Control Hub time and timezone to a connected web browser programming the robot, if a Driver Station is not available.
* Adds bulk read functionality for REV Hubs
  * A bulk caching mode must be set at the Hub level with `LynxModule#setBulkCachingMode()`. This applies to all relevant SDK hardware classes that reference that Hub.
  * The following following Hub bulk caching modes are available:
    * `BulkCachingMode.OFF` (default): All hardware calls operate as usual. Bulk data can read through `LynxModule#getBulkData()` and processed manually.
    * `BulkCachingMode.AUTO`: Applicable hardware calls are served from a bulk read cache that is cleared/refreshed automatically to ensure identical commands don't hit the same cache. The cache can also be cleared manually with `LynxModule#clearBulkCache()`, although this is not recommended.
    * (advanced users) `BulkCachingMode.MANUAL`: Same as `BulkCachingMode.AUTO` except the cache is never cleared automatically. To avoid getting stale data, the cache must be manually cleared at the beginning of each loop body or as the user deems appropriate.
* Removes PIDF Annotation values added in Rev 5.3 (to AndyMark, goBILDA and TETRIX motor configurations).
  * The new motor types will still be available but their Default control behavior will revert back to Rev 5.2
* Adds new `ConceptMotorBulkRead` sample Opmode to demonstrate and compare Motor Bulk-Read modes for reducing I/O latencies.

## Version 5.3 (20191004-112306)
* Fixes external USB/UVC webcam support
* Makes various bugfixes and improvements to Blocks page, including but not limited to:
    * Many visual tweaks
    * Browser zoom and window resize behave better
    * Resizing the Java preview pane works better and more consistently across browsers
    * The Java preview pane consistently gets scrollbars when needed
    * The Java preview pane is hidden by default on phones
    * Internet Explorer 11 should work
    * Large dropdown lists display properly on lower res screens
    * Disabled buttons are now visually identifiable as disabled
    * A warning is shown if a user selects a TFOD sample, but their device is not compatible
    * Warning messages in a Blocks op mode are now visible by default.
* Adds goBILDA 5201 and 5202 motors to Robot Configurator
* Adds PIDF Annotation values to AndyMark, goBILDA and TETRIX motor configurations.
    This has the effect of causing the RUN_USING_ENCODERS and RUN_TO_POSITION modes to use
    PIDF vs PID closed loop control on these motors.  This should provide more responsive, yet stable, speed control.
    PIDF adds Feedforward control to the basic PID control loop.
    Feedforward is useful when controlling a motor's speed because it "anticipates" how much the control voltage
    must change to achieve a new speed set-point, rather than requiring the integrated error to change sufficiently.
    The PIDF values were chosen to provide responsive, yet stable, speed control on a lightly loaded motor.
    The more heavily a motor is loaded (drag or friction), the more noticable the PIDF improvement will be.
* Fixes startup crash on Android 10
* Fixes [ftc_app issue #712](https://github.com/ftctechnh/ftc_app/issues/712) (thanks to FROGbots-4634)
* Fixes [ftc_app issue #542](https://github.com/ftctechnh/ftc_app/issues/542)
* Allows "A" and lowercase letters when naming device through RC and DS apps.

## Version 5.2 (20190905-083277)
* Fixes extra-wide margins on settings activities, and placement of the new configuration button
* Adds Skystone Vuforia image target data.
   * Includes sample Skystone Vuforia Navigation op modes (Java).
   * Includes sample Skystone Vuforia Navigation op modes (Blocks).
* Adds TensorFlow inference model (.tflite) for Skystone game elements.
   * Includes sample Skystone TensorFlow op modes (Java).
   * Includes sample Skystone TensorFlow op modes (Blocks).
* Removes older (season-specific) sample op modes.
* Includes 64-bit support (to comply with [Google Play requirements](https://android-developers.googleblog.com/2019/01/get-your-apps-ready-for-64-bit.html)).
* Protects against Stuck OpModes when a Restart Robot is requested. (Thanks to FROGbots-4634) ([ftc_app issue #709](https://github.com/ftctechnh/ftc_app/issues/709))
* Blocks related changes:
   * Fixes bug with blocks generated code when hardware device name is a java or javascript reserved word.
   * Shows generated java code for blocks, even when hardware items are missing from the active configuration.
   * Displays warning icon when outdated Vuforia and TensorFlow blocks are used ([SkyStone issue #27](https://github.com/FIRST-Tech-Challenge/SkyStone/issues/27))

## Version 5.1 (20190820-222104)
* Defines default PIDF parameters for the following motors:
    * REV Core Hex Motor
    * REV 20:1 HD Hex Motor
    * REV 40:1 HD Hex Motor
* Adds back button when running on a device without a system back button (such as a Control Hub)
* Allows a REV Control Hub to update the firmware on a REV Expansion Hub via USB
* Fixes [SkyStone issue #9](https://github.com/FIRST-Tech-Challenge/SkyStone/issues/9)
* Fixes [ftc_app issue #715](https://github.com/ftctechnh/ftc_app/issues/715)
* Prevents extra DS User clicks by filtering based on current state.
* Prevents incorrect DS UI state changes when receiving new OpMode list from RC
* Adds support for REV Color Sensor V3
* Adds a manual-refresh DS Camera Stream for remotely viewing RC camera frames.
    * To show the stream on the DS, initialize **but do not run** a stream-enabled opmode, select the Camera Stream option in the DS menu, and tap the image to refresh. This feature is automatically enabled when using Vuforia or TFOD—no additional RC configuration is required for typical use cases. To hide the stream, select the same menu item again.
    * Note that gamepads are disabled and the selected opmode cannot be started while the stream is open as a safety precaution.
    * To use custom streams, consult the API docs for `CameraStreamServer#setSource` and `CameraStreamSource`.
* Adds many Star Wars sounds to RobotController resources.
* Added Skystone Sounds Chooser Sample Program.
* Switches out startup, connect chimes, and error/warning sounds for Star Wars sounds
* Updates OnBot Java to use a WebSocket for communication with the robot
    * The OnBot Java page no longer has to do a full refresh when a user switches from editing one file to another

Known issues:
* Camera Stream
    * The Vuforia camera stream inherits the issues present in the phone preview (namely [ftc_app issue #574](https://github.com/ftctechnh/ftc_app/issues/574)). This problem does not affect the TFOD camera stream even though it receives frames from Vuforia.
    * The orientation of the stream frames may not always match the phone preview. For now, these frames may be rotated manually via a custom `CameraStreamSource` if desired.
* OnBotJava
    * Browser back button may not always work correctly
    * It's possible for a build to be queued, but not started. The OnBot Java build console will display a warning if this occurs.
    * A user might not realize they are editing a different file if the user inadvertently switches from one file to another since this switch is now seamless. The name of the currently open file is displayed in the browser tab.

## Version 5.0 (built on 19.06.14)
 * Support for the REV Robotics Control Hub.
 * Adds a Java preview pane to the Blocks editor.
 * Adds a new offline export feature to the Blocks editor.
 * Display Wi-Fi channel in Network circle on Driver Station.
 * Adds calibration for Logitech C270
 * Updates build tooling and target SDK.
 * Compliance with Google's permissions infrastructure (Required after build tooling update).
 * Keep Alives to mitigate the Motorola Wi-Fi scanning problem.  Telemetry substitute no longer necessary.
 * Improves Vuforia error reporting.
 * Fixes ftctechnh/ftc_app issues 621, 713.
 * Miscellaneous bug fixes and improvements.

## Version 4.3 (built on 18.10.31)
 * Includes missing TensorFlow-related libraries and files.

## Version 4.2 (built on 18.10.30)
 * Includes fix to avoid deadlock situation with WatchdogMonitor which could result in USB communication errors.
     - Comm error appeared to require that user disconnect USB cable and restart the Robot Controller app to recover.
     - robotControllerLog.txt would have error messages that included the words "E RobotCore: lynx xmit lock: #### abandoning lock:"
 * Includes fix to correctly list the parent module address for a REV Robotics Expansion Hub in a configuration (.xml) file.
     - Bug in versions 4.0 and 4.1 would incorrect list the address module for a parent REV Robotics device as "1".
     - If the parent module had a higher address value than the daisy-chained module, then this bug would prevent the Robot Controller from communicating with the downstream Expansion Hub.
 * Added requirement for ACCESS_COARSE_LOCATION to allow a Driver Station running Android Oreo to scan for Wi-Fi Direct devices.
 * Added google() repo to build.gradle because aapt2 must be downloaded from the google() repository beginning with version 3.2 of the Android Gradle Plugin.
     - Important Note: Android Studio users will need to be connected to the Internet the first time build the ftc_app project.
     - Internet connectivity is required for the first build so the appropriate files can be downloaded from the Google repository.
     - Users should not need to be connected to the Internet for subsequent builds.
     - This should also fix buid issue where Android Studio would complain that it "Could not find com.android.tools.lint:lint-gradle:26.1.4" (or similar).
 * Added support for REV Spark Mini motor controller as part of the configuration menu for a servo/PWM port on the REV Expansion Hub.
 * Provide examples for playing audio files in an Op Mode.
 * Block Development Tool Changes
     - Includes a fix for a problem with the Velocity blocks that were reported in the FTC Technology forum (Blocks Programming subforum).
     - Change the "Save completed successfully." message to a white color so it will contrast with a green background.
     - Fixed the "Download image" feature so it will work if there are text blocks in the op mode.
 * Introduce support for Google's TensorFlow Lite technology for object detetion for 2018-2019 game.
     - TensorFlow lite can recognize Gold Mineral and Silver Mineral from 2018-2019 game.
     - Example Java and Block op modes are included to show how to determine the relative position of the gold block (left, center, right).

## Version 4.1 (released on 18.09.24)

Changes include:
 * Fix to prevent crash when deprecated configuration annotations are used.
 * Change to allow FTC Robot Controller APK to be auto-updated using FIRST Global Control Hub update scripts.
 * Removed samples for non supported / non legal hardware.
 * Improvements to Telemetry.addData block with "text" socket.
 * Updated Blocks sample op mode list to include Rover Ruckus Vuforia example.
 * Update SDK library version number.

## Version 4.0 (released on 18.09.12)

Changes include:
 * Initial support for UVC compatible cameras
    - If UVC camera has a unique serial number, RC will detect and enumerate by serial number.
    - If UVC camera lacks a unique serial number, RC will only support one camera of that type connected.
    - Calibration settings for a few cameras are included (see TeamCode/src/main/res/xml/teamwebcamcalibrations.xml for details).
    - User can upload calibration files from Program and Manage web interface.
    - UVC cameras seem to draw a fair amount of electrical current from the USB bus.
         + This does not appear to present any problems for the REV Robotics Control Hub.
	 + This does seem to create stability problems when using some cameras with an Android phone-based Robot Controller.
	 + FTC Tech Team is investigating options to mitigate this issue with the phone-based Robot Controllers.
    - Updated sample Vuforia Navigation and VuMark Op Modes to demonstrate how to use an internal phone-based camera and an external UVC webcam.

 * Support for improved motor control.
    - REV Robotics Expansion Hub firmware 1.8 and greater will support a feed forward mechanism for closed loop motor control.
    - FTC SDK has been modified to support PIDF coefficients (proportional, integral, derivative, and feed forward).
    - FTC Blocks development tool modified to include PIDF programming blocks.
    - Deprecated older PID-related methods and variables.
    - REV's 1.8.x PIDF-related changes provide a more linear and accurate way to control a motor.

 * Wireless
    - Added 5GHz support for wireless channel changing for those devices that support it.
        + Tested with Moto G5 and E4 phones.
	+ Also tested with other (currently non-approved) phones such as Samsung Galaxy S8.

* Improved Expansion Hub firmware update support in Robot Controller app
    - Changes to make the system more robust during the firmware update process (when performed through Robot Controller app).
    - User no longer has to disconnect a downstream daisy-chained Expansion Hub when updating an Expansion Hub's firmware.
        + If user is updating an Expansion Hub's firmware through a USB connection, he/she does not have to disconnect RS485 connection to other Expansion Hubs.
	+ The user still must use a USB connection to update an Expansion Hub's firmware.
	+ The user cannot update the Expansion Hub firmware for a downstream device that is daisy chained through an RS485 connection.
    - If an Expansion Hub accidentally gets "bricked" the Robot Controller app is now more likely to recognize the Hub when it scans the USB bus.
        + Robot Controller app should be able to detect an Expansion Hub, even if it accidentally was bricked in a previous update attempt.
	+ Robot Controller app should be able to install the firmware onto the Hub, even if if accidentally was bricked in a previous update attempt.

 * Resiliency
    - FTC software can detect and enable an FTDI reset feature that is available with REV Robotics v1.8 Expansion Hub firmware and greater.
        + When enabled, the Expansion Hub can detect if it hasn't communicated with the Robot Controller over the FTDI (USB) connection.
	+ If the Hub hasn't heard from the Robot Controller in a while, it will reset the FTDI connection.
	+ This action helps system recover from some ESD-induced disruptions.
    - Various fixes to improve reliability of FTC software.

 * Blocks
    - Fixed errors with string and list indices in blocks export to java.
    - Support for USB connected UVC webcams.
    - Refactored optimized Blocks Vuforia code to support Rover Ruckus image targets.
    - Added programming blocks to support PIDF (proportional, integral, derivative and feed forward) motor control.
    - Added formatting options (under Telemetry and Miscellaneous categories) so user can set how many decimal places to display a numerical value.
    - Support to play audio files (which are uploaded through Blocks web interface) on Driver Station in addition to the Robot Controller.
    - Fixed bug with Download Image of Blocks feature.
    - Support for REV Robotics Blinkin LED Controller.
    - Support for REV Robotics 2m Distance Sensor.
    - Added support for a REV Touch Sensor (no longer have to configure as a generic digital device).
    - Added blocks for DcMotorEx methods.
        + These are enhanced methods that you can use when supported by the motor controller hardware.
	+ The REV Robotics Expansion Hub supports these enhanced methods.
	+ Enhanced methods include methods to get/set motor velocity (in encoder pulses per second), get/set PIDF coefficients, etc..

 * Modest Improvements in Logging
    - Decrease frequency of battery checker voltage statements.
    - Removed non-FTC related log statements (wherever possible).
    - Introduced a "Match Logging" feature.
        + Under "Settings" a user can enable/disable this feature (it's disabled by default).
	+ If enabled, user provides a "Match Number" through the Driver Station user interface (top of the screen).
	    * The Match Number is used to create a log file specifically with log statements from that particular Op Mode run.
	    * Match log files are stored in /sdcard/FIRST/matlogs on the Robot Controller.
	    * Once an op mode run is complete, the Match Number is cleared.
	    * This is a convenient way to create a separate match log with statements only related to a specific op mode run.

 * New Devices
    - Support for REV Robotics Blinkin LED Controller.
    - Support for REV Robotics 2m Distance Sensor.
    - Added configuration option for REV 20:1 HD Hex Motor.
    - Added support for a REV Touch Sensor (no longer have to configure as a generic digital device).

 * Miscellaneous
    - Fixed some errors in the definitions for acceleration and velocity in our javadoc documentation.
    - Added ability to play audio files on Driver Station
    - When user is configuring an Expansion Hub, the LED on the Expansion Hub will change blink pattern (purple-cyan)  to indicate which Hub is currently being configured.
    - Renamed I2cSensorType to I2cDeviceType.
    - Added an external sample Op Mode that demonstrates localization using 2018-2019 (Rover Ruckus presented by QualComm) Vuforia targets.
    - Added an external sample Op Mode that demonstrates how to use the REV Robotics 2m Laser Distance Sensor.
    - Added an external sample Op Mode that demonstrates how to use the REV Robotics Blinkin LED Controller.
    - Re-categorized external Java sample Op Modes to "TeleOp" instead of "Autonomous".

Known issues:
 * Initial support for UVC compatible cameras
    - UVC cameras seem to draw significant amount of current from the USB bus.
        + This does not appear to present any problems for the REV Robotics Control Hub.
	+ This does seem to create stability problems when using some cameras with an Android phone-based Robot Controller.
	+ FTC Tech Team is investigating options to mitigate this issue with the phone-based Robot Controllers.
    - There might be a possible deadlock which causes the RC to become unresponsive when using a UVC webcam with a Nougat Android Robot Controller.

 * Wireless
    - When user selects a wireless channel, this channel does not necessarily persist if the phone is power cycled.
        + Tech Team is hoping to eventually address this issue in a future release.
	+ Issue has been present since apps were introduced (i.e., it is not new with the v4.0 release).
    - Wireless channel is not currently displayed for Wi-Fi Direct connections.

 * Miscellaneous
    - The blink indication feature that shows which Expansion Hub is currently being configured does not work for a newly created configuration file.
        + User has to first save a newly created configuration file and then close and re-edit the file in order for blink indicator to work.

## Version 3.6 (built on 17.12.18)

Changes include:
 * Blocks Changes
     - Uses updated Google Blockly software to allow users to edit their op modes on Apple iOS devices (including iPad and iPhone).
     - Improvement in Blocks tool to handle corrupt op mode files.
     - Autonomous op modes should no longer get switched back to tele-op after re-opening them to be edited.
     - The system can now detect type mismatches during runtime and alert the user with a message on the Driver Station.
 * Updated javadoc documentation for setPower() method to reflect correct range of values (-1 to +1).
 * Modified VuforiaLocalizerImpl to allow for user rendering of frames
     - Added a user-overrideable onRenderFrame() method which gets called by the class's renderFrame() method.

## Version 3.5 (built on 17.10.30)

Changes with version 3.5 include:
 * Introduced a fix to prevent random op mode stops, which can occur after the Robot Controller app has been paused and then resumed (for example, when a user temporarily turns off the display of the Robot Controller phone, and then turns the screen back on).
 * Introduced a fix to prevent random op mode stops, which were previously caused by random peer disconnect events on the Driver Station.
 * Fixes issue where log files would be closed on pause of the RC or DS, but not re-opened upon resume.
 * Fixes issue with battery handler (voltage) start/stop race.
 * Fixes issue where Android Studio generated op modes would disappear from available list in certain situations.
 * Fixes problem where OnBot Java would not build on REV Robotics Control Hub.
 * Fixes problem where OnBot Java would not build if the date and time on the Robot Controller device was "rewound" (set to an earlier date/time).
 * Improved error message on OnBot Java that occurs when renaming a file fails.
 * Removed unneeded resources from android.jar binaries used by OnBot Java to reduce final size of Robot Controller app.
 * Added MR_ANALOG_TOUCH_SENSOR block to Blocks Programming Tool.

## Version 3.4 (built on 17.09.06)

Changes with version 3.4 include:
 * Added telemetry.update() statement for BlankLinearOpMode template.
 * Renamed sample Block op modes to be more consistent with Java samples.
 * Added some additional sample Block op modes.
 * Reworded OnBot Java readme slightly.

## Version 3.3 (built on 17.09.04)

This version of the software includes improves for the FTC Blocks Programming Tool and the OnBot Java Programming Tool.

Changes with verion 3.3 include:
 * Android Studio ftc_app project has been updated to use Gradle Plugin 2.3.3.
 * Android Studio ftc_app project is already using gradle 3.5 distribution.
 * Robot Controller log has been renamed to /sdcard/RobotControllerLog.txt (note that this change was actually introduced w/ v3.2).
 * Improvements in I2C reliability.
 * Optimized I2C read for REV Expansion Hub, with v1.7 firmware or greater.
 * Updated all external/samples (available through OnBot and in Android project folder).
 * Vuforia
    - Added support for VuMarks that will be used for the 2017-2018 season game.
 * Blocks
    - Update to latest Google Blockly release.
    - Sample op modes can be selected as a template when creating new op mode.
    - Fixed bug where the blocks would disappear temporarily when mouse button is held down.
    - Added blocks for Range.clip and Range.scale.
    - User can now disable/enable Block op modes.
    - Fix to prevent occasional Blocks deadlock.
 * OnBot Java
    - Significant improvements with autocomplete function for OnBot Java editor.
    - Sample op modes can be selected as a template when creating new op mode.
    - Fixes and changes to complete hardware setup feature.
    - Updated (and more useful) onBot welcome message.

Known issues:
 * Android Studio
    - After updating to the new v3.3 Android Studio project folder, if you get error messages indicating "InvalidVirtualFileAccessException" then you might need to do a File->Invalidate Caches / Restart to clear the error.
 * OnBot Java
    - Sometimes when you push the build button to build all op modes, the RC returns an error message that the build failed.  If you press the build button a second time, the build typically suceeds.

## Version 3.2 (built on 17.08.02)

This version of the software introduces the "OnBot Java" Development Tool.  Similar to the FTC Blocks Development Tool, the FTC OnBot Java Development Tool allows a user to create, edit and build op modes dynamically using only a Javascript-enabled web browser.

The OnBot Java Development Tool is an integrated development environment (IDE) that is served up by the Robot Controller.  Op modes are created and edited using a Javascript-enabled browser (Google Chromse is recommended).  Op modes are saved on the Robot Controller Android device directly.

The OnBot Java Development Tool provides a Java programming environment that does NOT need Android Studio.



Changes with version 3.2 include:
 * Enhanced web-based development tools
    - Introduction of OnBot Java Development Tool.
    - Web-based programming and management features are "always on" (user no longer needs to put Robot Controller into programming mode).
    - Web-based management interface (where user can change Robot Controller name and also easily download Robot Controller log file).
    - OnBot Java, Blocks and Management features available from web based interface.

* Blocks Programming Development Tool:
    - Changed "LynxI2cColorRangeSensor" block to "REV Color/range sensor" block.
    - Fixed tooltip for ColorSensor.isLightOn block.
    Added blocks for ColorSensor.getNormalizedColors and LynxI2cColorRangeSensor.getNormalizedColors.

* Added example op modes for digital touch sensor and REV Robotics Color Distance sensor.
* User selectable color themes.
* Includes many minor enhancements and fixes (too numerous to list).

Known issues:
* Auto complete function is incomplete and does not support the following (for now):
     - Access via *this* keyword
     - Access via *super* keyword
     - Members of the super cloass, not overridden by the class
     - Any methods provided in the current class
     - Inner classes
     - Can't handle casted objects
     - Any objects coming from an parenthetically enclosed expression

## Version 3.10 (built on 17.05.09)

This version of the software provides support for the REV Robotics Expansion Hub.  This version also includes improvements in the USB communication layer in an effort to enhance system resiliency.  If you were using a 2.x version of the software previously, updating to version 3.1 requires that you also update your Driver Station software in addition to updating the Robot Controller software.

Also note that in version 3.10 software, the setMaxSpeed and getMaxSpeed methods are no longer available (not deprecated, they have been removed from the SDK). Also note that the the new 3.x software incorporates motor profiles that a user can select as he/she configures the robot.

Changes include:
 * Blocks changes
    - Added VuforiaTrackableDefaultListener.getPose and Vuforia.trackPose blocks.
    - Added optimized blocks support for Vuforia extended tracking.
    - Added atan2 block to the math category.
    - Added useCompetitionFieldTargetLocations parameter to Vuforia.initialize block.  If set to false, the target locations are placed at (0,0,0) with target orientation as specified in https://github.com/gearsincorg/FTCVuforiaDemo/blob/master/Robot_Navigation.java tutorial op mode.
 * Incorporates additional improvements to USB comm layer to improve system resiliency (to recover from a greater number of communication disruptions).

**************************************************************************************

Additional Notes Regarding Version 3.00 (built on 17.04.13)

In addition to the release changes listed below (see section labeled "Version 3.00 (built on 17.04.013)"), version 3.00 has the following important changes:

1. Version 3.00 software uses a new version of the FTC Robocol (robot protocol).  If you upgrade to v3.0 on the Robot Controller and/or Android Studio side, you must also upgrade the Driver Station software to match the new Robocol.
2. Version 3.00 software removes the setMaxSpeed and getMaxSpeed methods from the DcMotor class.  If you have an op mode that formerly used these methods, you will need to remove the references/calls to these methods.  Instead, v3.0 provides the max speed information through the use of motor profiles that are selected by the user during robot configuration.
3. Version 3.00 software currently does not have a mechanism to disable extra i2c sensors.  We hope to re-introduce this function with a release in the near future.

**************************************************************************************

## Version 3.00 (built on 17.04.13)

*** Use this version of the software at YOUR OWN RISK!!! ***

This software is being released as an "alpha" version.  Use this version at your own risk!

This pre-release software contains SIGNIFICANT changes, including changes to the Wi-Fi Direct pairing mechanism, rewrites of the I2C sensor classes, changes to the USB/FTDI layer, and the introduction of support for the REV Robotics Expansion Hub and the REV Robotics color-range-light sensor.  These changes were implemented to improve the reliability and resiliency of the FTC control system.

Please note, however, that version 3.00 is considered "alpha" code.  This code is being released so that the FIRST community will have an opportunity to test the new REV Expansion Hub electronics module when it becomes available in May.  The developers do not recommend using this code for critical applications (i.e., competition use).

*** Use this version of the software at YOUR OWN RISK!!! ***

Changes include:
 * Major rework of sensor-related infrastructure.  Includes rewriting sensor classes to implement synchronous I2C communication.
 * Fix to reset Autonomous timer back to 30 seconds.
 * Implementation of specific motor profiles for approved 12V motors (includes Tetrix, AndyMark, Matrix and REV models).
 * Modest improvements to enhance Wi-Fi P2P pairing.
 * Fixes telemetry log addition race.
 * Publishes all the sources (not just a select few).
 * Includes Block programming improvements
    - Addition of optimized Vuforia blocks.
    - Auto scrollbar to projects and sounds pages.
    - Fixed blocks paste bug.
    - Blocks execute after while-opModeIsActive loop (to allow for cleanup before exiting op mode).
    - Added gyro integratedZValue block.
    - Fixes bug with projects page for Firefox browser.
    - Added IsSpeaking block to AndroidTextToSpeech.
 * Implements support for the REV Robotics Expansion Hub
    - Implements support for integral REV IMU (physically installed on I2C bus 0, uses same Bosch BNO055 9 axis absolute orientation sensor as Adafruit 9DOF abs orientation sensor).    - Implements support for REV color/range/light sensor.
    - Provides support to update Expansion Hub firmware through FTC SDK.
    - Detects REV firmware version and records in log file.
    - Includes support for REV Control Hub (note that the REV Control Hub is not yet approved for FTC use).
    - Implements FTC Blocks programming support for REV Expansion Hub and sensor hardware.
    - Detects and alerts when I2C device disconnect.

## Version 2.62 (built on 17.01.07)
  * Added null pointer check before calling modeToByte() in finishModeSwitchIfNecessary method for ModernRoboticsUsbDcMotorController class.
  * Changes to enhance Modern Robotics USB protocol robustness.

## Version 2.61 (released on 16.12.19)
  * Blocks Programming mode changes:
     - Fix to correct issue when an exception was thrown because an OpticalDistanceSensor object appears twice in the hardware map (the second time as a LightSensor).

## Version 2.6 (released on 16.12.16)
  * Fixes for Gyro class:
     - Improve (decrease) sensor refresh latency.
     - fix isCalibrating issues.
  * Blocks Programming mode changes:
     - Blocks now ignores a device in the configuration xml if the name is empty. Other devices work in configuration work fine.

## Version 2.5 (internal release on released on 16.12.13)
  * Blocks Programming mode changes:
     - Added blocks support for AdafruitBNO055IMU.
     - Added Download Op Mode button to FtcBocks.html.
     - Added support for copying blocks in one OpMode and pasting them in an other OpMode. The clipboard content is stored on the phone, so the programming mode server must be running.
     - Modified Utilities section of the toolbox.
     - In Programming Mode, display information about the active connections.
     - Fixed paste location when workspace has been scrolled.
     - Added blocks support for the android Accelerometer.
     - Fixed issue where Blocks Upload Op Mode truncated name at first dot.
     - Added blocks support for Android SoundPool.
     - Added type safety to blocks for Acceleration.
     - Added type safety to blocks for AdafruitBNO055IMU.Parameters.
     - Added type safety to blocks for AnalogInput.
     - Added type safety to blocks for AngularVelocity.
     - Added type safety to blocks for Color.
     - Added type safety to blocks for ColorSensor.
     - Added type safety to blocks for CompassSensor.
     - Added type safety to blocks for CRServo.
     - Added type safety to blocks for DigitalChannel.
     - Added type safety to blocks for ElapsedTime.
     - Added type safety to blocks for Gamepad.
     - Added type safety to blocks for GyroSensor.
     - Added type safety to blocks for IrSeekerSensor.
     - Added type safety to blocks for LED.
     - Added type safety to blocks for LightSensor.
     - Added type safety to blocks for LinearOpMode.
     - Added type safety to blocks for MagneticFlux.
     - Added type safety to blocks for MatrixF.
     - Added type safety to blocks for MrI2cCompassSensor.
     - Added type safety to blocks for MrI2cRangeSensor.
     - Added type safety to blocks for OpticalDistanceSensor.
     - Added type safety to blocks for Orientation.
     - Added type safety to blocks for Position.
     - Added type safety to blocks for Quaternion.
     - Added type safety to blocks for Servo.
     - Added type safety to blocks for ServoController.
     - Added type safety to blocks for Telemetry.
     - Added type safety to blocks for Temperature.
     - Added type safety to blocks for TouchSensor.
     - Added type safety to blocks for UltrasonicSensor.
     - Added type safety to blocks for VectorF.
     - Added type safety to blocks for Velocity.
     - Added type safety to blocks for VoltageSensor.
     - Added type safety to blocks for VuforiaLocalizer.Parameters.
     - Added type safety to blocks for VuforiaTrackable.
     - Added type safety to blocks for VuforiaTrackables.
     - Added type safety to blocks for enums in AdafruitBNO055IMU.Parameters.
     - Added type safety to blocks for AndroidAccelerometer, AndroidGyroscope, AndroidOrientation, and AndroidTextToSpeech.

## Version 2.4 (released on 16.11.13)
  * Fix to avoid crashing for nonexistent resources.
  * Blocks Programming mode changes:
     - Added blocks to support OpenGLMatrix, MatrixF, and VectorF.
     - Added blocks to support AngleUnit, AxesOrder, AxesReference, CameraDirection, CameraMonitorFeedback, DistanceUnit, and TempUnit.
     - Added blocks to support Acceleration.
     - Added blocks to support LinearOpMode.getRuntime.
     - Added blocks to support MagneticFlux and Position.
     - Fixed typos.
     - Made blocks for ElapsedTime more consistent with other objects.
     - Added blocks to support Quaternion, Velocity, Orientation, AngularVelocity.
     - Added blocks to support VuforiaTrackables, VuforiaTrackable, VuforiaLocalizer, VuforiaTrackableDefaultListener.
     - Fixed a few blocks.
     - Added type checking to new blocks.
     - Updated to latest blockly.
     - Added default variable blocks to navigation and matrix blocks.
     - Fixed toolbox entry for openGLMatrix_rotation_withAxesArgs.
     - When user downloads Blocks-generated op mode, only the .blk file is downloaded.
     - When user uploads Blocks-generated op mode (.blk file), Javascript code is auto generated.
     - Added DbgLog support.
     - Added logging when a blocks file is read/written.
     - Fixed bug to properly render blocks even if missing devices from configuration file.
     - Added support for additional characters (not just alphanumeric) for the block file names (for download and upload).
     - Added support for OpMode flavor (“Autonomous” or “TeleOp”) and group.
  * Changes to Samples to prevent tutorial issues.
  * Incorporated suggested changes from public pull 216 (“Replace .. paths”).
  * Remove Servo Glitches when robot stopped.
  * if user hits “Cancels” when editing a configuration file, clears the unsaved changes and reverts to original unmodified configuration.
  * Added log info to help diagnose why the Robot Controller app was terminated (for example, by watch dog function).
  * Added ability to transfer log from the controller.
  * Fixed inconsistency for AngularVelocity
  * Limit unbounded growth of data for telemetry.  If user does not call telemetry.update() for LinearOpMode in a timely manner, data added for telemetry might get lost if size limit is exceeded.

## Version 2.35 (released on 16.10.06)
  * Blockly programming mode - Removed unnecesary idle() call from blocks for new project.

## Version 2.30 (released on 16.10.05)
  * Blockly programming mode:
     - Mechanism added to save Blockly op modes from Programming Mode Server onto local device
     - To avoid clutter, blocks are displayed in categorized folders
     - Added support for DigitalChannel
     - Added support for ModernRoboticsI2cCompassSensor
     - Added support for ModernRoboticsI2cRangeSensor
     - Added support for VoltageSensor
     - Added support for AnalogInput
     - Added support for AnalogOutput
     - Fix for CompassSensor setMode block
  * Vuforia
     - Fix deadlock / make camera data available while Vuforia is running.
     - Update to Vuforia 6.0.117 (recommended by Vuforia and Google to close security loophole).
  * Fix for autonomous 30 second timer bug (where timer was in effect, even though it appeared to have timed out).
  * opModeIsActive changes to allow cleanup after op mode is stopped (with enforced 2 second safety timeout).
  * Fix to avoid reading i2c twice.
  * Updated sample Op Modes.
  * Improved logging and fixed intermittent freezing.
  * Added digital I/O sample.
  * Cleaned up device names in sample op modes to be consistent with Pushbot guide.
  * Fix to allow use of IrSeekerSensorV3.

## Version 2.20 (released on 16.09.08)
  * Support for Modern Robotics Compass Sensor.
  * Support for Modern Robotics Range Sensor.
  * Revise device names for Pushbot templates to match the names used in Pushbot guide.
  * Fixed bug so that IrSeekerSensorV3 device is accessible as IrSeekerSensor in hardwareMap.
  * Modified computer vision code to require an individual Vuforia license (per legal requirement from PTC).
  * Minor fixes.
  * Blockly enhancements:
     - Support for Voltage Sensor.
     - Support for Analog Input.
     - Support for Analog Output.
     - Support for Light Sensor.
     - Support for Servo Controller.

## Version 2.10 (released on 16.09.03)
 * Support for Adafruit IMU.
 * Improvements to ModernRoboticsI2cGyro class
    - Block on reset of z axis.
    - isCalibrating() returns true while gyro is calibration.
 * Updated sample gyro program.
 * Blockly enhancements
    - support for android.graphics.Color.
    - added support for ElapsedTime.
    - improved look and legibility of blocks.
    - support for compass sensor.
    - support for ultrasonic sensor.
    - support for IrSeeker.
    - support for LED.
    - support for color sensor.
    - support for CRServo
    - prompt user to configure robot before using programming mode.
 * Provides ability to disable audio cues.
 * various bug fixes and improvements.

## Version 2.00 (released on 16.08.19)
 * This is the new release for the upcoming 2016-2017 FIRST Tech Challenge Season.
 * Channel change is enabled in the FTC Robot Controller app for Moto G 2nd and 3rd Gen phones.
 * Users can now use annotations to register/disable their Op Modes.
 * Changes in the Android SDK, JDK and build tool requirements (minsdk=19, java 1.7, build tools 23.0.3).
 * Standardized units in analog input.
 * Cleaned up code for existing analog sensor classes.
 * setChannelMode and getChannelMode were REMOVED from the DcMotorController class.  This is important - we no longer set the motor modes through the motor controller.
 * setMode and getMode were added to the DcMotor class.
 * ContinuousRotationServo class has been added to the FTC SDK.
 * Range.clip() method has been overloaded so it can support this operation for int, short and byte integers.
 * Some changes have been made (new methods added) on how a user can access items from the hardware map.
 * Users can now set the zero power behavior for a DC motor so that the motor will brake or float when power is zero.
 * Prototype Blockly Programming Mode has been added to FTC Robot Controller.  Users can place the Robot Controller into this mode, and then use a device (such as a laptop) that has a Javascript enabled browser to write Blockly-based Op Modes directly onto the Robot Controller.
 * Users can now configure the robot remotely through the FTC Driver Station app.
 * Android Studio project supports Android Studio 2.1.x and compile SDK Version 23 (Marshmallow).
 * Vuforia Computer Vision SDK integrated into FTC SDK.  Users can use sample vision targets to get localization information on a standard FTC field.
 * Project structure has been reorganized so that there is now a TeamCode package that users can use to place their local/custom Op Modes into this package.
 * Inspection function has been integrated into the FTC Robot Controller and Driver Station Apps (Thanks Team HazMat… 9277 & 10650!).
 * Audio cues have been incorporated into FTC SDK.
 * Swap mechanism added to FTC Robot Controller configuration activity.  For example, if you have two motor controllers on a robot, and you misidentified them in your configuration file, you can use the Swap button to swap the devices within the configuration file (so you do not have to manually re-enter in the configuration info for the two devices).
 * Fix mechanism added to all user to replace an electronic module easily.  For example, suppose a servo controller dies on your robot. You replace the broken module with a new module, which has a different serial number from the original servo controller.  You can use the Fix button to automatically reconfigure your configuration file to use the serial number of the new module.
 * Improvements made to fix resiliency and responsiveness of the system.
 * For LinearOpMode the user now must for a telemetry.update() to update the telemetry data on the driver station.  This update() mechanism ensures that the driver station gets the updated data properly and at the same time.
 * The Auto Configure function of the Robot Controller is now template based.  If there is a commonly used robot configuration, a template can be created so that the Auto Configure mechanism can be used to quickly configure a robot of this type.
 * The logic to detect a runaway op mode (both in the LinearOpMode and OpMode types) and to abort the run, then auto recover has been improved/implemented.
 * Fix has been incorporated so that Logitech F310 gamepad mappings will be correct for Marshmallow users.

## Release 16.07.08

 * For the ftc_app project, the gradle files have been modified to support Android Studio 2.1.x.

## Release 16.03.30

 * For the MIT App Inventor, the design blocks have new icons that better represent the function of each design component.
 * Some changes were made to the shutdown logic to ensure the robust shutdown of some of our USB services.
 * A change was made to LinearOpMode so as to allow a given instance to be executed more than once, which is required for the App Inventor.
 * Javadoc improved/updated.

## Release 16.03.09

 * Changes made to make the FTC SDK synchronous (significant change!)
    - waitOneFullHardwareCycle() and waitForNextHardwareCycle() are no longer needed and have been deprecated.
    - runOpMode() (for a LinearOpMode) is now decoupled from the system's hardware read/write thread.
    - loop() (for an OpMode) is now decoupled from the system's hardware read/write thread.
    - Methods are synchronous.
    - For example, if you call setMode(DcMotorController.RunMode.RESET_ENCODERS) for a motor, the encoder is guaranteed to be reset when the method call is complete.
    - For legacy module (NXT compatible), user no longer has to toggle between read and write modes when reading from or writing to a legacy device.
 * Changes made to enhance reliability/robustness during ESD event.
 * Changes made to make code thread safe.
 * Debug keystore added so that user-generated robot controller APKs will all use the same signed key (to avoid conflicts if a team has multiple developer laptops for example).
 * Firmware version information for Modern Robotics modules are now logged.
 * Changes made to improve USB comm reliability and robustness.
 * Added support for voltage indicator for legacy (NXT-compatible) motor controllers.
 * Changes made to provide auto stop capabilities for op modes.
    - A LinearOpMode class will stop when the statements in runOpMode() are complete.  User does not have to push the stop button on the driver station.
    - If an op mode is stopped by the driver station, but there is a run away/uninterruptible thread persisting, the app will log an error message then force itself to crash to stop the runaway thread.
 * Driver Station UI modified to display lowest measured voltage below current voltage (12V battery).
 * Driver Station UI modified to have color background for current voltage (green=good, yellow=caution, red=danger, extremely low voltage).
 * javadoc improved (edits and additional classes).
 * Added app build time to About activity for driver station and robot controller apps.
 * Display local IP addresses on Driver Station About activity.
 * Added I2cDeviceSynchImpl.
 * Added I2cDeviceSync interface.
 * Added seconds() and milliseconds() to ElapsedTime for clarity.
 * Added getCallbackCount() to I2cDevice.
 * Added missing clearI2cPortActionFlag.
 * Added code to create log messages while waiting for LinearOpMode shutdown.
 * Fix so Wi-Fi Direct Config activity will no longer launch multiple times.
 * Added the ability to specify an alternate i2c address in software for the Modern Robotics gyro.

## Release 16.02.09

 * Improved battery checker feature so that voltage values get refreshed regularly (every 250 msec) on Driver Station (DS) user interface.
 * Improved software so that Robot Controller (RC) is much more resilient and “self-healing” to USB disconnects:
    - If user attempts to start/restart RC with one or more module missing, it will display a warning but still start up.
    - When running an op mode, if one or more modules gets disconnected, the RC & DS will display warnings,and robot will keep on working in spite of the missing module(s).
    - If a disconnected module gets physically reconnected the RC will auto detect the module and the user will regain control of the recently connected module.
    - Warning messages are more helpful (identifies the type of module that’s missing plus its USB serial number).
 * Code changes to fix the null gamepad reference when users try to reference the gamepads in the init() portion of their op mode.
 * NXT light sensor output is now properly scaled.  Note that teams might have to readjust their light threshold values in their op modes.
 * On DS user interface, gamepad icon for a driver will disappear if the matching gamepad is disconnected or if that gamepad gets designated as a different driver.
 * Robot Protocol (ROBOCOL) version number info is displayed in About screen on RC and DS apps.
 * Incorporated a display filter on pairing screen to filter out devices that don’t use the “<TEAM NUMBER>-“ format. This filter can be turned off to show all Wi-Fi Direct devices.
 * Updated text in License file.
 * Fixed formatting error in OpticalDistanceSensor.toString().
 * Fixed issue on with a blank (“”) device name that would disrupt Wi-Fi Direct Pairing.
 * Made a change so that the Wi-Fi info and battery info can be displayed more quickly on the DS upon connecting to RC.
 * Improved javadoc generation.
 * Modified code to make it easier to support language localization in the future.

## Release 16.01.04

 * Updated compileSdkVersion for apps
 * Prevent Wi-Fi from entering power saving mode
 * removed unused import from driver station
 * Corrrected "Dead zone" joystick code.
 * LED.getDeviceName and .getConnectionInfo() return null
 * apps check for ROBOCOL_VERSION mismatch
 * Fix for Telemetry also has off-by-one errors in its data string sizing / short size limitations error
 * User telemetry output is sorted.
 * added formatting variants to DbgLog and RobotLog APIs
 * code modified to allow for a long list of op mode names.
 * changes to improve thread safety of RobocolDatagramSocket
 * Fix for "missing hardware leaves robot controller disconnected from driver station" error
 * fix for "fast tapping of Init/Start causes problems" (toast is now only instantiated on UI thread).
 * added some log statements for thread life cycle.
 * moved gamepad reset logic inside of initActiveOpMode() for robustness
 * changes made to mitigate risk of race conditions on public methods.
 * changes to try and flag when Wi-Fi Direct name contains non-printable characters.
 * fix to correct race condition between .run() and .close() in ReadWriteRunnableStandard.
 * updated FTDI driver
 * made ReadWriteRunnableStanard interface public.
 * fixed off-by-one errors in Command constructor
 * moved specific hardware implmentations into their own package.
 * moved specific gamepad implemnatations to the hardware library.
 * changed LICENSE file to new BSD version.
 * fixed race condition when shutting down Modern Robotics USB devices.
 * methods in the ColorSensor classes have been synchronized.
 * corrected isBusy() status to reflect end of motion.
 * corrected "back" button keycode.
 * the notSupported() method of the GyroSensor class was changed to protected (it should not be public).

## Release 15.11.04.001

 * Added Support for Modern Robotics Gyro.
  - The GyroSensor class now supports the MR Gyro Sensor.
  - Users can access heading data (about Z axis)
  - Users can also access raw gyro data (X, Y, & Z axes).
  - Example MRGyroTest.java op mode included.
 * Improved error messages
  - More descriptive error messages for exceptions in user code.
 * Updated DcMotor API
 * Enable read mode on new address in setI2cAddress
 * Fix so that driver station app resets the gamepads when switching op modes.
 * USB-related code changes to make USB comm more responsive and to display more explicit error messages.
  - Fix so that USB will recover properly if the USB bus returns garbage data.
  - Fix USB initializtion race condition.
  - Better error reporting during FTDI open.
  - More explicit messages during USB failures.
  - Fixed bug so that USB device is closed if event loop teardown method was not called.
 * Fixed timer UI issue
 * Fixed duplicate name UI bug (Legacy Module configuration).
 * Fixed race condition in EventLoopManager.
 * Fix to keep references stable when updating gamepad.
 * For legacy Matrix motor/servo controllers removed necessity of appending "Motor" and "Servo" to controller names.
 * Updated HT color sensor driver to use constants from ModernRoboticsUsbLegacyModule class.
 * Updated MR color sensor driver to use constants from ModernRoboticsUsbDeviceInterfaceModule class.
 * Correctly handle I2C Address change in all color sensors
 * Updated/cleaned up op modes.
  - Updated comments in LinearI2cAddressChange.java example op mode.
  - Replaced the calls to "setChannelMode" with "setMode" (to match the new of the DcMotor  method).
  - Removed K9AutoTime.java op mode.
  - Added MRGyroTest.java op mode (demonstrates how to use MR Gyro Sensor).
  - Added MRRGBExample.java op mode (demonstrates how to use MR Color Sensor).
  - Added HTRGBExample.java op mode (demonstrates how to use HT legacy color sensor).
  - Added MatrixControllerDemo.java (demonstrates how to use legacy Matrix controller).
 * Updated javadoc documentation.
 * Updated release .apk files for Robot Controller and Driver Station apps.

## Release 15.10.06.002

 * Added support for Legacy Matrix 9.6V motor/servo controller.
 * Cleaned up build.gradle file.
 * Minor UI and bug fixes for driver station and robot controller apps.
 * Throws error if Ultrasonic sensor (NXT) is not configured for legacy module port 4 or 5.


## Release 15.08.03.001
>>>>>>> aba72e56

### Bug fixes<|MERGE_RESOLUTION|>--- conflicted
+++ resolved
@@ -63,11 +63,6 @@
 
 # Release Information
 
-<<<<<<< HEAD
-## Version 1.0 (2021-11-24)
-
-### Enhancements and New Features
-=======
 ## Version 7.2 (20220723-130006)
 
 ### Breaking Changes
@@ -92,8 +87,8 @@
 * Allows disabling bluetooth radio from inspection screen
 * Improves warning messages when I2C devices are not responding
 * Adds support for controlling the RGB LED present on PS4/Etpark gamepads from OpModes
-* Removes legacy Pushbot references from OpMode samples.  Renames "Pushbot" samples to "Robot".  Motor directions reversed to be compatible with "direct Drive" drive train. 
- 
+* Removes legacy Pushbot references from OpMode samples.  Renames "Pushbot" samples to "Robot".  Motor directions reversed to be compatible with "direct Drive" drive train.
+
 
 ### Bug fixes
 * Fixes [issue #316](https://github.com/FIRST-Tech-Challenge/FtcRobotController/issues/316) (MatrixF.inverted() returned an incorrectly-sized matrix for 1x1 and 2x2 matrixes).
@@ -223,14 +218,14 @@
   Cannot open OpModes in v6.1 Blocks offline editor
 * Fixes [FtcRobotController issue #79](https://github.com/FIRST-Tech-Challenge/FtcRobotController/issues/79)
   6.1 causes a soft reboot on the Motorola E5 Play
-* Fixes issue where the Control Hub OS's watchdog would restart the Robot Controller app if 
+* Fixes issue where the Control Hub OS's watchdog would restart the Robot Controller app if
   the Control Hub was not able to communicate with its internal Expansion Hub
-* Fixes certain I2C devices not showing up in the appropriate `HardwareMap` fields (such as `hardwareMap.colorSensor`) 
+* Fixes certain I2C devices not showing up in the appropriate `HardwareMap` fields (such as `hardwareMap.colorSensor`)
 * Fixes issue where performing a Wi-Fi factory reset on the Control Hub would not set the Wi-Fi band to 2.4 GHz
 * Fixes issue where OnBotJava might fail to create a new file if the option to "Setup Code for Configured Hardware" was selected
 * Fixes issue where performing certain operations after an Op Mode crashes would temporarily break Control/Expansion Hub communication
 * Fixes issue where a Control Hub with a configured USB-connected Expansion Hub would not work if the Expansion Hub was missing at startup
-* Fixes potential issues caused by having mismatched Control/Expansion Hub firmware versions 
+* Fixes potential issues caused by having mismatched Control/Expansion Hub firmware versions
 * Fixes [ftc_app issue 673](https://github.com/ftctechnh/ftc_app/issues/673) Latest matchlog is being deleted instead of old ones by RobotLog
 * Fixes ConceptVuforiaUltimateGoalNavigationWebcam sample opmode by correctly orienting camera on robot.
 * Fixes issue where logcat would be spammed with InterruptedExceptions when stop is requested from the Driver Station (this behavior was accidentally introduced in v5.3). This change has no impact on functionality.
@@ -296,908 +291,4 @@
     * Adds support for changing the resolution and measuring rate of the Broadcom sensor chip
     * Removes IR readings and calculations not meant for the Broadcom sensor chip
 
-### Bug fixes
-* Improves reliability of BNO055IMU IMU initialization to prevent random initialization failures (which manifested as `Problem with 'imu'`).
-
-## Version 5.5 (20200824-090813)
-
-Version 5.5 requires Android Studio 4.0 or later.
-
-### New features
-* Adds support for calling custom Java classes from Blocks OpModes (fixes [SkyStone issue #161](https://github.com/FIRST-Tech-Challenge/SkyStone/issues/161)).
-    * Classes must be in the org.firstinspires.ftc.teamcode package.
-    * To have easy access to the opMode, hardwareMap, telemetry, gamepad1, and gamepad2, classes can
-      extends org.firstinspires.ftc.robotcore.external.BlocksOpModeCompanion.
-    * Methods must be public static and have no more than 21 parameters.
-    * Methods must be annotated with org.firstinspires.ftc.robotcore.external.ExportToBlocks.
-    * Parameters declared as OpMode, LinearOpMode, Telemetry, and HardwareMap are supported and the
-      argument is provided automatically, regardless of the order of the parameters. On the block,
-      the sockets for those parameters are automatically filled in.
-    * Parameters declared as char or java.lang.Character will accept any block that returns text
-      and will only use the first character in the text.
-    * Parameters declared as boolean or java.lang.Boolean will accept any block that returns boolean.
-    * Parameters declared as byte, java.lang.Byte, short, java.lang.Short, int, java.lang.Integer,
-      long, or java.lang.Long,  will accept any block that returns a number and will round that
-      value to the nearest whole number.
-    * Parameters declared as float, java.lang.Float, double, java.lang.Double will accept any
-      block that returns a number.
-* Adds telemetry API method for setting display format
-    * Classic
-    * Monospace
-    * HTML (certain tags only)
-* Adds blocks support for switching cameras.
-* Adds Blocks support for TensorFlow Object Detection with a custom model.
-* Adds support for uploading a custom TensorFlow Object Detection model in the Manage page, which
-  is especially useful for Blocks and OnBotJava users.
-* Shows new Control Hub blink codes when the Wi-Fi band is switched using the Control Hub's button (only possible on Control Hub OS 1.1.2)
-* Adds new warnings which can be disabled in the Advanced RC Settings
-    * Mismatched app versions warning
-    * Unnecessary 2.4 GHz Wi-Fi usage warning
-    * REV Hub is running outdated firmware (older than version 1.8.2)
-* Adds support for Sony PS4 gamepad, and reworks how gamepads work on the Driver Station
-    * Removes preference which sets gamepad type based on driver position. Replaced with menu which allows specifying type for gamepads with unknown VID and PID
-	* Attempts to auto-detect gamepad type based on USB VID and PID
-	* If gamepad VID and PID is not known, use type specified by user for that VID and PID
-	* If gamepad VID and PID is not known AND the user has not specified a type for that VID and PID, an educated guess is made about how to map the gamepad
-* Driver Station will now attempt to automatically recover from a gamepad disconnecting, and re-assign it to the position it was assigned to when it dropped
-    * If only one gamepad is assigned and it drops: it can be recovered
-    * If two gamepads are assigned, and have **different** VID/PID signatures, and only one drops: it will be recovered
-    * If two gamepads are assigned, and have **different** VID/PID signatures, and BOTH drop: both will be recovered
-    * If two gamepads are assigned, and have **the same** VID/PID signatures, and only one drops: it will be recovered
-    * If two gamepads are assigned, and have **the same** VID/PID signatures, and BOTH drop: **neither** will be recovered, because of the ambiguity of the gamepads when they re-appear on the USB bus.
-    * There is currently one known edge case: if there are **two** gamepads with **the same** VID/PID signature plugged in, **but only one is assigned**, and they BOTH drop, it's a 50-50 chance of which one will be chosen for automatic recovery to the assigned position: it is determined by whichever one is re-enumerated first by the USB bus controller.
-* Adds landscape user interface to Driver Station
-    * New feature: practice timer with audio cues
-    * New feature (Control Hub only): wireless network connection strength indicator (0-5 bars)
-    * New feature (Control Hub only): tapping on the ping/channel display will switch to an alternate display showing radio RX dBm and link speed (tap again to switch back)
-    * The layout will NOT autorotate. You can switch the layout from the Driver Station's settings menu.
-### Breaking changes
-* Removes support for Android versions 4.4 through 5.1 (KitKat and Lollipop). The minSdkVersion is now 23.
-* Removes the deprecated `LinearOpMode` methods `waitOneFullHardwareCycle()` and `waitForNextHardwareCycle()`
-### Enhancements
-* Handles RS485 address of Control Hub automatically
-    * The Control Hub is automatically given a reserved address
-    * Existing configuration files will continue to work
-    * All addresses in the range of 1-10 are still available for Expansion Hubs
-    * The Control Hub light will now normally be solid green, without blinking to indicate the address
-    * The Control Hub will not be shown on the Expansion Hub Address Change settings page
-* Improves REV Hub firmware updater
-    * The user can now choose between all available firmware update files
-    * Version 1.8.2 of the REV Hub firmware is bundled into the Robot Controller app.
-    * Text was added to clarify that Expansion Hubs can only be updated via USB.
-    * Firmware update speed was reduced to improve reliability
-    * Allows REV Hub firmware to be updated directly from the Manage webpage
-* Improves log viewer on Robot Controller
-    * Horizontal scrolling support (no longer word wrapped)
-    * Supports pinch-to-zoom
-    * Uses a monospaced font
-    * Error messages are highlighted
-    * New color scheme
-* Attempts to force-stop a runaway/stuck OpMode without restarting the entire app
-    * Not all types of runaway conditions are stoppable, but if the user code attempts to talk to hardware during the runaway, the system should be able to capture it.
-* Makes various tweaks to the Self Inspect screen
-    * Renames "OS version" entry to "Android version"
-    * Renames "Wi-Fi Direct Name" to "Wi-Fi Name"
-    * Adds Control Hub OS version, when viewing the report of a Control Hub
-    * Hides the airplane mode entry, when viewing the report of a Control Hub
-    * Removes check for ZTE Speed Channel Changer
-    * Shows firmware version for **all** Expansion and Control Hubs
-* Reworks network settings portion of Manage page
-    * All network settings are now applied with a single click
-    * The Wi-Fi Direct channel of phone-based Robot Controllers can now be changed from the Manage page
-    * Wi-Fi channels are filtered by band (2.4 vs 5 GHz) and whether they overlap with other channels
-    * The current Wi-Fi channel is pre-selected on phone-based Robot Controllers, and Control Hubs running OS 1.1.2 or later.
-    * On Control Hubs running OS 1.1.2 or later, you can choose to have the system automatically select a channel on the 5 GHz band
-* Improves OnBotJava
-    * New light and dark themes replace the old themes (chaos, github, chrome,...)
-        * the new default theme is `light` and will be used when you first update to this version
-    * OnBotJava now has a tabbed editor
-    * Read-only offline mode
-* Improves function of "exit" menu item on Robot Controller and Driver Station
-    * Now guaranteed to be fully stopped and unloaded from memory
-* Shows a warning message if a LinearOpMode exists prematurely due to failure to monitor for the start condition
-* Improves error message shown when the Driver Station and Robot Controller are incompatible with each other
-* Driver Station OpMode Control Panel now disabled while a Restart Robot is in progress
-* Disables advanced settings related to Wi-Fi Direct when the Robot Controller is a Control Hub.
-* Tint phone battery icons on Driver Station when low/critical.
-* Uses names "Control Hub Portal" and "Control Hub" (when appropriate) in new configuration files
-* Improve I2C read performance
-    * Very large improvement on Control Hub; up to ~2x faster with small (e.g. 6 byte) reads
-    * Not as apparent on Expansion Hubs connected to a phone
-* Update/refresh build infrastructure
-    * Update to 'androidx' support library from 'com.android.support:appcompat', which is end-of-life
-    * Update targetSdkVersion and compileSdkVersion to 28
-    * Update Android Studio's Android plugin to latest
-    * Fix reported build timestamp in 'About' screen
-* Add sample illustrating manual webcam use: ConceptWebcam
-
-
-### Bug fixes
-* Fixes [SkyStone issue #248](https://github.com/FIRST-Tech-Challenge/SkyStone/issues/248)
-* Fixes [SkyStone issue #232](https://github.com/FIRST-Tech-Challenge/SkyStone/issues/232) and
-  modifies bulk caching semantics to allow for cache-preserving MANUAL/AUTO transitions.
-* Improves performance when REV 2M distance sensor is unplugged
-* Improves readability of Toast messages on certain devices
-* Allows a Driver Station to connect to a Robot Controller after another has disconnected
-* Improves generation of fake serial numbers for UVC cameras which do not provide a real serial number
-    * Previously some devices would assign such cameras a serial of `0:0` and fail to open and start streaming
-	* Fixes [ftc_app issue #638](https://github.com/ftctechnh/ftc_app/issues/638).
-* Fixes a slew of bugs with the Vuforia camera monitor including:
-    * Fixes bug where preview could be displayed with a wonky aspect ratio
-    * Fixes bug where preview could be cut off in landscape
-    * Fixes bug where preview got totally messed up when rotating phone
-    * Fixes bug where crosshair could drift off target when using webcams
-* Fixes issue in UVC driver on some devices ([ftc_app 681](https://github.com/ftctechnh/ftc_app/issues/681)) if streaming was started/stopped multiple times in a row
-    * Issue manifested as kernel panic on devices which do not have [this kernel patch](https://lore.kernel.org/patchwork/patch/352400/).
-    * On affected devices which **do** have the patch, the issue was manifest as simply a failure to start streaming.
-    * The Tech Team believes that the root cause of the issue is a bug in the Linux kernel XHCI driver. A workaround was implemented in the SDK UVC driver.
-* Fixes bug in UVC driver where often half the frames from the camera would be dropped (e.g. only 15FPS delivered during a streaming session configured for 30FPS).
-* Fixes issue where TensorFlow Object Detection would show results whose confidence was lower than
-  the minimum confidence parameter.
-* Fixes a potential exploitation issue of [CVE-2019-11358](https://www.cvedetails.com/cve/CVE-2019-11358/) in OnBotJava
-* Fixes changing the address of an Expansion Hub with additional Expansion Hubs connected to it
-* Preserves the Control Hub's network connection when "Restart Robot" is selected
-* Fixes issue where device scans would fail while the Robot was restarting
-* Fix RenderScript usage
-    * Use androidx.renderscript variant: increased compatibility
-    * Use RenderScript in Java mode, not native: simplifies build
-* Fixes webcam-frame-to-bitmap conversion problem: alpha channel wasn't being initialized, only R, G, & B
-* Fixes possible arithmetic overflow in Deadline
-* Fixes deadlock in Vuforia webcam support which could cause 5-second delays when stopping OpMode
-
-## Version 5.4 (20200108-101156)
-* Fixes [SkyStone issue #88](https://github.com/FIRST-Tech-Challenge/SkyStone/issues/88)
-* Adds an inspection item that notes when a robot controller (Control Hub) is using the factory default password.
-* Fixes [SkyStone issue #61](https://github.com/FIRST-Tech-Challenge/SkyStone/issues/61)
-* Fixes [SkyStone issue #142](https://github.com/FIRST-Tech-Challenge/SkyStone/issues/142)
-* Fixes [ftc_app issue #417](https://github.com/ftctechnh/ftc_app/issues/417) by adding more current and voltage monitoring capabilities for REV Hubs.
-* Fixes [a crash sometimes caused by OnBotJava activity](https://ftcforum.firstinspires.org/forum/ftc-technology/76217-onbotjava-crashes-robot-controller)
-* Improves OnBotJava autosave functionality [ftc_app #738](https://github.com/ftctechnh/ftc_app/issues/738)
-* Fixes system responsiveness issue when an Expansion Hub is disconnected
-* Fixes issue where IMU initialization could prevent Op Modes from stopping
-* Fixes issue where AndroidTextToSpeech.speak() would fail if it was called too early
-* Adds telemetry.speak() methods and blocks, which cause the Driver Station (if also updated) to speak text
-* Adds and improves Expansion Hub-related warnings
-    * Improves Expansion Hub low battery warning
-        * Displays the warning immediately after the hub reports it
-        * Specifies whether the condition is current or occurred temporarily during an OpMode run
-        * Displays which hubs reported low battery
-    * Displays warning when hub loses and regains power during an OpMode run
-        * Fixes the hub's LED pattern after this condition
-    * Displays warning when Expansion Hub is not responding to commands
-        * Specifies whether the condition is current or occurred temporarily during an OpMode run
-    * Clarifies warning when Expansion Hub is not present at startup
-        * Specifies that this condition requires a Robot Restart before the hub can be used.
-        * The hub light will now accurately reflect this state
-    * Improves logging and reduces log spam during these conditions
-* Syncs the Control Hub time and timezone to a connected web browser programming the robot, if a Driver Station is not available.
-* Adds bulk read functionality for REV Hubs
-  * A bulk caching mode must be set at the Hub level with `LynxModule#setBulkCachingMode()`. This applies to all relevant SDK hardware classes that reference that Hub.
-  * The following following Hub bulk caching modes are available:
-    * `BulkCachingMode.OFF` (default): All hardware calls operate as usual. Bulk data can read through `LynxModule#getBulkData()` and processed manually.
-    * `BulkCachingMode.AUTO`: Applicable hardware calls are served from a bulk read cache that is cleared/refreshed automatically to ensure identical commands don't hit the same cache. The cache can also be cleared manually with `LynxModule#clearBulkCache()`, although this is not recommended.
-    * (advanced users) `BulkCachingMode.MANUAL`: Same as `BulkCachingMode.AUTO` except the cache is never cleared automatically. To avoid getting stale data, the cache must be manually cleared at the beginning of each loop body or as the user deems appropriate.
-* Removes PIDF Annotation values added in Rev 5.3 (to AndyMark, goBILDA and TETRIX motor configurations).
-  * The new motor types will still be available but their Default control behavior will revert back to Rev 5.2
-* Adds new `ConceptMotorBulkRead` sample Opmode to demonstrate and compare Motor Bulk-Read modes for reducing I/O latencies.
-
-## Version 5.3 (20191004-112306)
-* Fixes external USB/UVC webcam support
-* Makes various bugfixes and improvements to Blocks page, including but not limited to:
-    * Many visual tweaks
-    * Browser zoom and window resize behave better
-    * Resizing the Java preview pane works better and more consistently across browsers
-    * The Java preview pane consistently gets scrollbars when needed
-    * The Java preview pane is hidden by default on phones
-    * Internet Explorer 11 should work
-    * Large dropdown lists display properly on lower res screens
-    * Disabled buttons are now visually identifiable as disabled
-    * A warning is shown if a user selects a TFOD sample, but their device is not compatible
-    * Warning messages in a Blocks op mode are now visible by default.
-* Adds goBILDA 5201 and 5202 motors to Robot Configurator
-* Adds PIDF Annotation values to AndyMark, goBILDA and TETRIX motor configurations.
-    This has the effect of causing the RUN_USING_ENCODERS and RUN_TO_POSITION modes to use
-    PIDF vs PID closed loop control on these motors.  This should provide more responsive, yet stable, speed control.
-    PIDF adds Feedforward control to the basic PID control loop.
-    Feedforward is useful when controlling a motor's speed because it "anticipates" how much the control voltage
-    must change to achieve a new speed set-point, rather than requiring the integrated error to change sufficiently.
-    The PIDF values were chosen to provide responsive, yet stable, speed control on a lightly loaded motor.
-    The more heavily a motor is loaded (drag or friction), the more noticable the PIDF improvement will be.
-* Fixes startup crash on Android 10
-* Fixes [ftc_app issue #712](https://github.com/ftctechnh/ftc_app/issues/712) (thanks to FROGbots-4634)
-* Fixes [ftc_app issue #542](https://github.com/ftctechnh/ftc_app/issues/542)
-* Allows "A" and lowercase letters when naming device through RC and DS apps.
-
-## Version 5.2 (20190905-083277)
-* Fixes extra-wide margins on settings activities, and placement of the new configuration button
-* Adds Skystone Vuforia image target data.
-   * Includes sample Skystone Vuforia Navigation op modes (Java).
-   * Includes sample Skystone Vuforia Navigation op modes (Blocks).
-* Adds TensorFlow inference model (.tflite) for Skystone game elements.
-   * Includes sample Skystone TensorFlow op modes (Java).
-   * Includes sample Skystone TensorFlow op modes (Blocks).
-* Removes older (season-specific) sample op modes.
-* Includes 64-bit support (to comply with [Google Play requirements](https://android-developers.googleblog.com/2019/01/get-your-apps-ready-for-64-bit.html)).
-* Protects against Stuck OpModes when a Restart Robot is requested. (Thanks to FROGbots-4634) ([ftc_app issue #709](https://github.com/ftctechnh/ftc_app/issues/709))
-* Blocks related changes:
-   * Fixes bug with blocks generated code when hardware device name is a java or javascript reserved word.
-   * Shows generated java code for blocks, even when hardware items are missing from the active configuration.
-   * Displays warning icon when outdated Vuforia and TensorFlow blocks are used ([SkyStone issue #27](https://github.com/FIRST-Tech-Challenge/SkyStone/issues/27))
-
-## Version 5.1 (20190820-222104)
-* Defines default PIDF parameters for the following motors:
-    * REV Core Hex Motor
-    * REV 20:1 HD Hex Motor
-    * REV 40:1 HD Hex Motor
-* Adds back button when running on a device without a system back button (such as a Control Hub)
-* Allows a REV Control Hub to update the firmware on a REV Expansion Hub via USB
-* Fixes [SkyStone issue #9](https://github.com/FIRST-Tech-Challenge/SkyStone/issues/9)
-* Fixes [ftc_app issue #715](https://github.com/ftctechnh/ftc_app/issues/715)
-* Prevents extra DS User clicks by filtering based on current state.
-* Prevents incorrect DS UI state changes when receiving new OpMode list from RC
-* Adds support for REV Color Sensor V3
-* Adds a manual-refresh DS Camera Stream for remotely viewing RC camera frames.
-    * To show the stream on the DS, initialize **but do not run** a stream-enabled opmode, select the Camera Stream option in the DS menu, and tap the image to refresh. This feature is automatically enabled when using Vuforia or TFOD—no additional RC configuration is required for typical use cases. To hide the stream, select the same menu item again.
-    * Note that gamepads are disabled and the selected opmode cannot be started while the stream is open as a safety precaution.
-    * To use custom streams, consult the API docs for `CameraStreamServer#setSource` and `CameraStreamSource`.
-* Adds many Star Wars sounds to RobotController resources.
-* Added Skystone Sounds Chooser Sample Program.
-* Switches out startup, connect chimes, and error/warning sounds for Star Wars sounds
-* Updates OnBot Java to use a WebSocket for communication with the robot
-    * The OnBot Java page no longer has to do a full refresh when a user switches from editing one file to another
-
-Known issues:
-* Camera Stream
-    * The Vuforia camera stream inherits the issues present in the phone preview (namely [ftc_app issue #574](https://github.com/ftctechnh/ftc_app/issues/574)). This problem does not affect the TFOD camera stream even though it receives frames from Vuforia.
-    * The orientation of the stream frames may not always match the phone preview. For now, these frames may be rotated manually via a custom `CameraStreamSource` if desired.
-* OnBotJava
-    * Browser back button may not always work correctly
-    * It's possible for a build to be queued, but not started. The OnBot Java build console will display a warning if this occurs.
-    * A user might not realize they are editing a different file if the user inadvertently switches from one file to another since this switch is now seamless. The name of the currently open file is displayed in the browser tab.
-
-## Version 5.0 (built on 19.06.14)
- * Support for the REV Robotics Control Hub.
- * Adds a Java preview pane to the Blocks editor.
- * Adds a new offline export feature to the Blocks editor.
- * Display Wi-Fi channel in Network circle on Driver Station.
- * Adds calibration for Logitech C270
- * Updates build tooling and target SDK.
- * Compliance with Google's permissions infrastructure (Required after build tooling update).
- * Keep Alives to mitigate the Motorola Wi-Fi scanning problem.  Telemetry substitute no longer necessary.
- * Improves Vuforia error reporting.
- * Fixes ftctechnh/ftc_app issues 621, 713.
- * Miscellaneous bug fixes and improvements.
-
-## Version 4.3 (built on 18.10.31)
- * Includes missing TensorFlow-related libraries and files.
-
-## Version 4.2 (built on 18.10.30)
- * Includes fix to avoid deadlock situation with WatchdogMonitor which could result in USB communication errors.
-     - Comm error appeared to require that user disconnect USB cable and restart the Robot Controller app to recover.
-     - robotControllerLog.txt would have error messages that included the words "E RobotCore: lynx xmit lock: #### abandoning lock:"
- * Includes fix to correctly list the parent module address for a REV Robotics Expansion Hub in a configuration (.xml) file.
-     - Bug in versions 4.0 and 4.1 would incorrect list the address module for a parent REV Robotics device as "1".
-     - If the parent module had a higher address value than the daisy-chained module, then this bug would prevent the Robot Controller from communicating with the downstream Expansion Hub.
- * Added requirement for ACCESS_COARSE_LOCATION to allow a Driver Station running Android Oreo to scan for Wi-Fi Direct devices.
- * Added google() repo to build.gradle because aapt2 must be downloaded from the google() repository beginning with version 3.2 of the Android Gradle Plugin.
-     - Important Note: Android Studio users will need to be connected to the Internet the first time build the ftc_app project.
-     - Internet connectivity is required for the first build so the appropriate files can be downloaded from the Google repository.
-     - Users should not need to be connected to the Internet for subsequent builds.
-     - This should also fix buid issue where Android Studio would complain that it "Could not find com.android.tools.lint:lint-gradle:26.1.4" (or similar).
- * Added support for REV Spark Mini motor controller as part of the configuration menu for a servo/PWM port on the REV Expansion Hub.
- * Provide examples for playing audio files in an Op Mode.
- * Block Development Tool Changes
-     - Includes a fix for a problem with the Velocity blocks that were reported in the FTC Technology forum (Blocks Programming subforum).
-     - Change the "Save completed successfully." message to a white color so it will contrast with a green background.
-     - Fixed the "Download image" feature so it will work if there are text blocks in the op mode.
- * Introduce support for Google's TensorFlow Lite technology for object detetion for 2018-2019 game.
-     - TensorFlow lite can recognize Gold Mineral and Silver Mineral from 2018-2019 game.
-     - Example Java and Block op modes are included to show how to determine the relative position of the gold block (left, center, right).
-
-## Version 4.1 (released on 18.09.24)
-
-Changes include:
- * Fix to prevent crash when deprecated configuration annotations are used.
- * Change to allow FTC Robot Controller APK to be auto-updated using FIRST Global Control Hub update scripts.
- * Removed samples for non supported / non legal hardware.
- * Improvements to Telemetry.addData block with "text" socket.
- * Updated Blocks sample op mode list to include Rover Ruckus Vuforia example.
- * Update SDK library version number.
-
-## Version 4.0 (released on 18.09.12)
-
-Changes include:
- * Initial support for UVC compatible cameras
-    - If UVC camera has a unique serial number, RC will detect and enumerate by serial number.
-    - If UVC camera lacks a unique serial number, RC will only support one camera of that type connected.
-    - Calibration settings for a few cameras are included (see TeamCode/src/main/res/xml/teamwebcamcalibrations.xml for details).
-    - User can upload calibration files from Program and Manage web interface.
-    - UVC cameras seem to draw a fair amount of electrical current from the USB bus.
-         + This does not appear to present any problems for the REV Robotics Control Hub.
-	 + This does seem to create stability problems when using some cameras with an Android phone-based Robot Controller.
-	 + FTC Tech Team is investigating options to mitigate this issue with the phone-based Robot Controllers.
-    - Updated sample Vuforia Navigation and VuMark Op Modes to demonstrate how to use an internal phone-based camera and an external UVC webcam.
-
- * Support for improved motor control.
-    - REV Robotics Expansion Hub firmware 1.8 and greater will support a feed forward mechanism for closed loop motor control.
-    - FTC SDK has been modified to support PIDF coefficients (proportional, integral, derivative, and feed forward).
-    - FTC Blocks development tool modified to include PIDF programming blocks.
-    - Deprecated older PID-related methods and variables.
-    - REV's 1.8.x PIDF-related changes provide a more linear and accurate way to control a motor.
-
- * Wireless
-    - Added 5GHz support for wireless channel changing for those devices that support it.
-        + Tested with Moto G5 and E4 phones.
-	+ Also tested with other (currently non-approved) phones such as Samsung Galaxy S8.
-
-* Improved Expansion Hub firmware update support in Robot Controller app
-    - Changes to make the system more robust during the firmware update process (when performed through Robot Controller app).
-    - User no longer has to disconnect a downstream daisy-chained Expansion Hub when updating an Expansion Hub's firmware.
-        + If user is updating an Expansion Hub's firmware through a USB connection, he/she does not have to disconnect RS485 connection to other Expansion Hubs.
-	+ The user still must use a USB connection to update an Expansion Hub's firmware.
-	+ The user cannot update the Expansion Hub firmware for a downstream device that is daisy chained through an RS485 connection.
-    - If an Expansion Hub accidentally gets "bricked" the Robot Controller app is now more likely to recognize the Hub when it scans the USB bus.
-        + Robot Controller app should be able to detect an Expansion Hub, even if it accidentally was bricked in a previous update attempt.
-	+ Robot Controller app should be able to install the firmware onto the Hub, even if if accidentally was bricked in a previous update attempt.
-
- * Resiliency
-    - FTC software can detect and enable an FTDI reset feature that is available with REV Robotics v1.8 Expansion Hub firmware and greater.
-        + When enabled, the Expansion Hub can detect if it hasn't communicated with the Robot Controller over the FTDI (USB) connection.
-	+ If the Hub hasn't heard from the Robot Controller in a while, it will reset the FTDI connection.
-	+ This action helps system recover from some ESD-induced disruptions.
-    - Various fixes to improve reliability of FTC software.
-
- * Blocks
-    - Fixed errors with string and list indices in blocks export to java.
-    - Support for USB connected UVC webcams.
-    - Refactored optimized Blocks Vuforia code to support Rover Ruckus image targets.
-    - Added programming blocks to support PIDF (proportional, integral, derivative and feed forward) motor control.
-    - Added formatting options (under Telemetry and Miscellaneous categories) so user can set how many decimal places to display a numerical value.
-    - Support to play audio files (which are uploaded through Blocks web interface) on Driver Station in addition to the Robot Controller.
-    - Fixed bug with Download Image of Blocks feature.
-    - Support for REV Robotics Blinkin LED Controller.
-    - Support for REV Robotics 2m Distance Sensor.
-    - Added support for a REV Touch Sensor (no longer have to configure as a generic digital device).
-    - Added blocks for DcMotorEx methods.
-        + These are enhanced methods that you can use when supported by the motor controller hardware.
-	+ The REV Robotics Expansion Hub supports these enhanced methods.
-	+ Enhanced methods include methods to get/set motor velocity (in encoder pulses per second), get/set PIDF coefficients, etc..
-
- * Modest Improvements in Logging
-    - Decrease frequency of battery checker voltage statements.
-    - Removed non-FTC related log statements (wherever possible).
-    - Introduced a "Match Logging" feature.
-        + Under "Settings" a user can enable/disable this feature (it's disabled by default).
-	+ If enabled, user provides a "Match Number" through the Driver Station user interface (top of the screen).
-	    * The Match Number is used to create a log file specifically with log statements from that particular Op Mode run.
-	    * Match log files are stored in /sdcard/FIRST/matlogs on the Robot Controller.
-	    * Once an op mode run is complete, the Match Number is cleared.
-	    * This is a convenient way to create a separate match log with statements only related to a specific op mode run.
-
- * New Devices
-    - Support for REV Robotics Blinkin LED Controller.
-    - Support for REV Robotics 2m Distance Sensor.
-    - Added configuration option for REV 20:1 HD Hex Motor.
-    - Added support for a REV Touch Sensor (no longer have to configure as a generic digital device).
-
- * Miscellaneous
-    - Fixed some errors in the definitions for acceleration and velocity in our javadoc documentation.
-    - Added ability to play audio files on Driver Station
-    - When user is configuring an Expansion Hub, the LED on the Expansion Hub will change blink pattern (purple-cyan)  to indicate which Hub is currently being configured.
-    - Renamed I2cSensorType to I2cDeviceType.
-    - Added an external sample Op Mode that demonstrates localization using 2018-2019 (Rover Ruckus presented by QualComm) Vuforia targets.
-    - Added an external sample Op Mode that demonstrates how to use the REV Robotics 2m Laser Distance Sensor.
-    - Added an external sample Op Mode that demonstrates how to use the REV Robotics Blinkin LED Controller.
-    - Re-categorized external Java sample Op Modes to "TeleOp" instead of "Autonomous".
-
-Known issues:
- * Initial support for UVC compatible cameras
-    - UVC cameras seem to draw significant amount of current from the USB bus.
-        + This does not appear to present any problems for the REV Robotics Control Hub.
-	+ This does seem to create stability problems when using some cameras with an Android phone-based Robot Controller.
-	+ FTC Tech Team is investigating options to mitigate this issue with the phone-based Robot Controllers.
-    - There might be a possible deadlock which causes the RC to become unresponsive when using a UVC webcam with a Nougat Android Robot Controller.
-
- * Wireless
-    - When user selects a wireless channel, this channel does not necessarily persist if the phone is power cycled.
-        + Tech Team is hoping to eventually address this issue in a future release.
-	+ Issue has been present since apps were introduced (i.e., it is not new with the v4.0 release).
-    - Wireless channel is not currently displayed for Wi-Fi Direct connections.
-
- * Miscellaneous
-    - The blink indication feature that shows which Expansion Hub is currently being configured does not work for a newly created configuration file.
-        + User has to first save a newly created configuration file and then close and re-edit the file in order for blink indicator to work.
-
-## Version 3.6 (built on 17.12.18)
-
-Changes include:
- * Blocks Changes
-     - Uses updated Google Blockly software to allow users to edit their op modes on Apple iOS devices (including iPad and iPhone).
-     - Improvement in Blocks tool to handle corrupt op mode files.
-     - Autonomous op modes should no longer get switched back to tele-op after re-opening them to be edited.
-     - The system can now detect type mismatches during runtime and alert the user with a message on the Driver Station.
- * Updated javadoc documentation for setPower() method to reflect correct range of values (-1 to +1).
- * Modified VuforiaLocalizerImpl to allow for user rendering of frames
-     - Added a user-overrideable onRenderFrame() method which gets called by the class's renderFrame() method.
-
-## Version 3.5 (built on 17.10.30)
-
-Changes with version 3.5 include:
- * Introduced a fix to prevent random op mode stops, which can occur after the Robot Controller app has been paused and then resumed (for example, when a user temporarily turns off the display of the Robot Controller phone, and then turns the screen back on).
- * Introduced a fix to prevent random op mode stops, which were previously caused by random peer disconnect events on the Driver Station.
- * Fixes issue where log files would be closed on pause of the RC or DS, but not re-opened upon resume.
- * Fixes issue with battery handler (voltage) start/stop race.
- * Fixes issue where Android Studio generated op modes would disappear from available list in certain situations.
- * Fixes problem where OnBot Java would not build on REV Robotics Control Hub.
- * Fixes problem where OnBot Java would not build if the date and time on the Robot Controller device was "rewound" (set to an earlier date/time).
- * Improved error message on OnBot Java that occurs when renaming a file fails.
- * Removed unneeded resources from android.jar binaries used by OnBot Java to reduce final size of Robot Controller app.
- * Added MR_ANALOG_TOUCH_SENSOR block to Blocks Programming Tool.
-
-## Version 3.4 (built on 17.09.06)
-
-Changes with version 3.4 include:
- * Added telemetry.update() statement for BlankLinearOpMode template.
- * Renamed sample Block op modes to be more consistent with Java samples.
- * Added some additional sample Block op modes.
- * Reworded OnBot Java readme slightly.
-
-## Version 3.3 (built on 17.09.04)
-
-This version of the software includes improves for the FTC Blocks Programming Tool and the OnBot Java Programming Tool.
-
-Changes with verion 3.3 include:
- * Android Studio ftc_app project has been updated to use Gradle Plugin 2.3.3.
- * Android Studio ftc_app project is already using gradle 3.5 distribution.
- * Robot Controller log has been renamed to /sdcard/RobotControllerLog.txt (note that this change was actually introduced w/ v3.2).
- * Improvements in I2C reliability.
- * Optimized I2C read for REV Expansion Hub, with v1.7 firmware or greater.
- * Updated all external/samples (available through OnBot and in Android project folder).
- * Vuforia
-    - Added support for VuMarks that will be used for the 2017-2018 season game.
- * Blocks
-    - Update to latest Google Blockly release.
-    - Sample op modes can be selected as a template when creating new op mode.
-    - Fixed bug where the blocks would disappear temporarily when mouse button is held down.
-    - Added blocks for Range.clip and Range.scale.
-    - User can now disable/enable Block op modes.
-    - Fix to prevent occasional Blocks deadlock.
- * OnBot Java
-    - Significant improvements with autocomplete function for OnBot Java editor.
-    - Sample op modes can be selected as a template when creating new op mode.
-    - Fixes and changes to complete hardware setup feature.
-    - Updated (and more useful) onBot welcome message.
-
-Known issues:
- * Android Studio
-    - After updating to the new v3.3 Android Studio project folder, if you get error messages indicating "InvalidVirtualFileAccessException" then you might need to do a File->Invalidate Caches / Restart to clear the error.
- * OnBot Java
-    - Sometimes when you push the build button to build all op modes, the RC returns an error message that the build failed.  If you press the build button a second time, the build typically suceeds.
-
-## Version 3.2 (built on 17.08.02)
-
-This version of the software introduces the "OnBot Java" Development Tool.  Similar to the FTC Blocks Development Tool, the FTC OnBot Java Development Tool allows a user to create, edit and build op modes dynamically using only a Javascript-enabled web browser.
-
-The OnBot Java Development Tool is an integrated development environment (IDE) that is served up by the Robot Controller.  Op modes are created and edited using a Javascript-enabled browser (Google Chromse is recommended).  Op modes are saved on the Robot Controller Android device directly.
-
-The OnBot Java Development Tool provides a Java programming environment that does NOT need Android Studio.
-
-
-
-Changes with version 3.2 include:
- * Enhanced web-based development tools
-    - Introduction of OnBot Java Development Tool.
-    - Web-based programming and management features are "always on" (user no longer needs to put Robot Controller into programming mode).
-    - Web-based management interface (where user can change Robot Controller name and also easily download Robot Controller log file).
-    - OnBot Java, Blocks and Management features available from web based interface.
-
-* Blocks Programming Development Tool:
-    - Changed "LynxI2cColorRangeSensor" block to "REV Color/range sensor" block.
-    - Fixed tooltip for ColorSensor.isLightOn block.
-    Added blocks for ColorSensor.getNormalizedColors and LynxI2cColorRangeSensor.getNormalizedColors.
-
-* Added example op modes for digital touch sensor and REV Robotics Color Distance sensor.
-* User selectable color themes.
-* Includes many minor enhancements and fixes (too numerous to list).
-
-Known issues:
-* Auto complete function is incomplete and does not support the following (for now):
-     - Access via *this* keyword
-     - Access via *super* keyword
-     - Members of the super cloass, not overridden by the class
-     - Any methods provided in the current class
-     - Inner classes
-     - Can't handle casted objects
-     - Any objects coming from an parenthetically enclosed expression
-
-## Version 3.10 (built on 17.05.09)
-
-This version of the software provides support for the REV Robotics Expansion Hub.  This version also includes improvements in the USB communication layer in an effort to enhance system resiliency.  If you were using a 2.x version of the software previously, updating to version 3.1 requires that you also update your Driver Station software in addition to updating the Robot Controller software.
-
-Also note that in version 3.10 software, the setMaxSpeed and getMaxSpeed methods are no longer available (not deprecated, they have been removed from the SDK). Also note that the the new 3.x software incorporates motor profiles that a user can select as he/she configures the robot.
-
-Changes include:
- * Blocks changes
-    - Added VuforiaTrackableDefaultListener.getPose and Vuforia.trackPose blocks.
-    - Added optimized blocks support for Vuforia extended tracking.
-    - Added atan2 block to the math category.
-    - Added useCompetitionFieldTargetLocations parameter to Vuforia.initialize block.  If set to false, the target locations are placed at (0,0,0) with target orientation as specified in https://github.com/gearsincorg/FTCVuforiaDemo/blob/master/Robot_Navigation.java tutorial op mode.
- * Incorporates additional improvements to USB comm layer to improve system resiliency (to recover from a greater number of communication disruptions).
-
-**************************************************************************************
-
-Additional Notes Regarding Version 3.00 (built on 17.04.13)
-
-In addition to the release changes listed below (see section labeled "Version 3.00 (built on 17.04.013)"), version 3.00 has the following important changes:
-
-1. Version 3.00 software uses a new version of the FTC Robocol (robot protocol).  If you upgrade to v3.0 on the Robot Controller and/or Android Studio side, you must also upgrade the Driver Station software to match the new Robocol.
-2. Version 3.00 software removes the setMaxSpeed and getMaxSpeed methods from the DcMotor class.  If you have an op mode that formerly used these methods, you will need to remove the references/calls to these methods.  Instead, v3.0 provides the max speed information through the use of motor profiles that are selected by the user during robot configuration.
-3. Version 3.00 software currently does not have a mechanism to disable extra i2c sensors.  We hope to re-introduce this function with a release in the near future.
-
-**************************************************************************************
-
-## Version 3.00 (built on 17.04.13)
-
-*** Use this version of the software at YOUR OWN RISK!!! ***
-
-This software is being released as an "alpha" version.  Use this version at your own risk!
-
-This pre-release software contains SIGNIFICANT changes, including changes to the Wi-Fi Direct pairing mechanism, rewrites of the I2C sensor classes, changes to the USB/FTDI layer, and the introduction of support for the REV Robotics Expansion Hub and the REV Robotics color-range-light sensor.  These changes were implemented to improve the reliability and resiliency of the FTC control system.
-
-Please note, however, that version 3.00 is considered "alpha" code.  This code is being released so that the FIRST community will have an opportunity to test the new REV Expansion Hub electronics module when it becomes available in May.  The developers do not recommend using this code for critical applications (i.e., competition use).
-
-*** Use this version of the software at YOUR OWN RISK!!! ***
-
-Changes include:
- * Major rework of sensor-related infrastructure.  Includes rewriting sensor classes to implement synchronous I2C communication.
- * Fix to reset Autonomous timer back to 30 seconds.
- * Implementation of specific motor profiles for approved 12V motors (includes Tetrix, AndyMark, Matrix and REV models).
- * Modest improvements to enhance Wi-Fi P2P pairing.
- * Fixes telemetry log addition race.
- * Publishes all the sources (not just a select few).
- * Includes Block programming improvements
-    - Addition of optimized Vuforia blocks.
-    - Auto scrollbar to projects and sounds pages.
-    - Fixed blocks paste bug.
-    - Blocks execute after while-opModeIsActive loop (to allow for cleanup before exiting op mode).
-    - Added gyro integratedZValue block.
-    - Fixes bug with projects page for Firefox browser.
-    - Added IsSpeaking block to AndroidTextToSpeech.
- * Implements support for the REV Robotics Expansion Hub
-    - Implements support for integral REV IMU (physically installed on I2C bus 0, uses same Bosch BNO055 9 axis absolute orientation sensor as Adafruit 9DOF abs orientation sensor).    - Implements support for REV color/range/light sensor.
-    - Provides support to update Expansion Hub firmware through FTC SDK.
-    - Detects REV firmware version and records in log file.
-    - Includes support for REV Control Hub (note that the REV Control Hub is not yet approved for FTC use).
-    - Implements FTC Blocks programming support for REV Expansion Hub and sensor hardware.
-    - Detects and alerts when I2C device disconnect.
-
-## Version 2.62 (built on 17.01.07)
-  * Added null pointer check before calling modeToByte() in finishModeSwitchIfNecessary method for ModernRoboticsUsbDcMotorController class.
-  * Changes to enhance Modern Robotics USB protocol robustness.
-
-## Version 2.61 (released on 16.12.19)
-  * Blocks Programming mode changes:
-     - Fix to correct issue when an exception was thrown because an OpticalDistanceSensor object appears twice in the hardware map (the second time as a LightSensor).
-
-## Version 2.6 (released on 16.12.16)
-  * Fixes for Gyro class:
-     - Improve (decrease) sensor refresh latency.
-     - fix isCalibrating issues.
-  * Blocks Programming mode changes:
-     - Blocks now ignores a device in the configuration xml if the name is empty. Other devices work in configuration work fine.
-
-## Version 2.5 (internal release on released on 16.12.13)
-  * Blocks Programming mode changes:
-     - Added blocks support for AdafruitBNO055IMU.
-     - Added Download Op Mode button to FtcBocks.html.
-     - Added support for copying blocks in one OpMode and pasting them in an other OpMode. The clipboard content is stored on the phone, so the programming mode server must be running.
-     - Modified Utilities section of the toolbox.
-     - In Programming Mode, display information about the active connections.
-     - Fixed paste location when workspace has been scrolled.
-     - Added blocks support for the android Accelerometer.
-     - Fixed issue where Blocks Upload Op Mode truncated name at first dot.
-     - Added blocks support for Android SoundPool.
-     - Added type safety to blocks for Acceleration.
-     - Added type safety to blocks for AdafruitBNO055IMU.Parameters.
-     - Added type safety to blocks for AnalogInput.
-     - Added type safety to blocks for AngularVelocity.
-     - Added type safety to blocks for Color.
-     - Added type safety to blocks for ColorSensor.
-     - Added type safety to blocks for CompassSensor.
-     - Added type safety to blocks for CRServo.
-     - Added type safety to blocks for DigitalChannel.
-     - Added type safety to blocks for ElapsedTime.
-     - Added type safety to blocks for Gamepad.
-     - Added type safety to blocks for GyroSensor.
-     - Added type safety to blocks for IrSeekerSensor.
-     - Added type safety to blocks for LED.
-     - Added type safety to blocks for LightSensor.
-     - Added type safety to blocks for LinearOpMode.
-     - Added type safety to blocks for MagneticFlux.
-     - Added type safety to blocks for MatrixF.
-     - Added type safety to blocks for MrI2cCompassSensor.
-     - Added type safety to blocks for MrI2cRangeSensor.
-     - Added type safety to blocks for OpticalDistanceSensor.
-     - Added type safety to blocks for Orientation.
-     - Added type safety to blocks for Position.
-     - Added type safety to blocks for Quaternion.
-     - Added type safety to blocks for Servo.
-     - Added type safety to blocks for ServoController.
-     - Added type safety to blocks for Telemetry.
-     - Added type safety to blocks for Temperature.
-     - Added type safety to blocks for TouchSensor.
-     - Added type safety to blocks for UltrasonicSensor.
-     - Added type safety to blocks for VectorF.
-     - Added type safety to blocks for Velocity.
-     - Added type safety to blocks for VoltageSensor.
-     - Added type safety to blocks for VuforiaLocalizer.Parameters.
-     - Added type safety to blocks for VuforiaTrackable.
-     - Added type safety to blocks for VuforiaTrackables.
-     - Added type safety to blocks for enums in AdafruitBNO055IMU.Parameters.
-     - Added type safety to blocks for AndroidAccelerometer, AndroidGyroscope, AndroidOrientation, and AndroidTextToSpeech.
-
-## Version 2.4 (released on 16.11.13)
-  * Fix to avoid crashing for nonexistent resources.
-  * Blocks Programming mode changes:
-     - Added blocks to support OpenGLMatrix, MatrixF, and VectorF.
-     - Added blocks to support AngleUnit, AxesOrder, AxesReference, CameraDirection, CameraMonitorFeedback, DistanceUnit, and TempUnit.
-     - Added blocks to support Acceleration.
-     - Added blocks to support LinearOpMode.getRuntime.
-     - Added blocks to support MagneticFlux and Position.
-     - Fixed typos.
-     - Made blocks for ElapsedTime more consistent with other objects.
-     - Added blocks to support Quaternion, Velocity, Orientation, AngularVelocity.
-     - Added blocks to support VuforiaTrackables, VuforiaTrackable, VuforiaLocalizer, VuforiaTrackableDefaultListener.
-     - Fixed a few blocks.
-     - Added type checking to new blocks.
-     - Updated to latest blockly.
-     - Added default variable blocks to navigation and matrix blocks.
-     - Fixed toolbox entry for openGLMatrix_rotation_withAxesArgs.
-     - When user downloads Blocks-generated op mode, only the .blk file is downloaded.
-     - When user uploads Blocks-generated op mode (.blk file), Javascript code is auto generated.
-     - Added DbgLog support.
-     - Added logging when a blocks file is read/written.
-     - Fixed bug to properly render blocks even if missing devices from configuration file.
-     - Added support for additional characters (not just alphanumeric) for the block file names (for download and upload).
-     - Added support for OpMode flavor (“Autonomous” or “TeleOp”) and group.
-  * Changes to Samples to prevent tutorial issues.
-  * Incorporated suggested changes from public pull 216 (“Replace .. paths”).
-  * Remove Servo Glitches when robot stopped.
-  * if user hits “Cancels” when editing a configuration file, clears the unsaved changes and reverts to original unmodified configuration.
-  * Added log info to help diagnose why the Robot Controller app was terminated (for example, by watch dog function).
-  * Added ability to transfer log from the controller.
-  * Fixed inconsistency for AngularVelocity
-  * Limit unbounded growth of data for telemetry.  If user does not call telemetry.update() for LinearOpMode in a timely manner, data added for telemetry might get lost if size limit is exceeded.
-
-## Version 2.35 (released on 16.10.06)
-  * Blockly programming mode - Removed unnecesary idle() call from blocks for new project.
-
-## Version 2.30 (released on 16.10.05)
-  * Blockly programming mode:
-     - Mechanism added to save Blockly op modes from Programming Mode Server onto local device
-     - To avoid clutter, blocks are displayed in categorized folders
-     - Added support for DigitalChannel
-     - Added support for ModernRoboticsI2cCompassSensor
-     - Added support for ModernRoboticsI2cRangeSensor
-     - Added support for VoltageSensor
-     - Added support for AnalogInput
-     - Added support for AnalogOutput
-     - Fix for CompassSensor setMode block
-  * Vuforia
-     - Fix deadlock / make camera data available while Vuforia is running.
-     - Update to Vuforia 6.0.117 (recommended by Vuforia and Google to close security loophole).
-  * Fix for autonomous 30 second timer bug (where timer was in effect, even though it appeared to have timed out).
-  * opModeIsActive changes to allow cleanup after op mode is stopped (with enforced 2 second safety timeout).
-  * Fix to avoid reading i2c twice.
-  * Updated sample Op Modes.
-  * Improved logging and fixed intermittent freezing.
-  * Added digital I/O sample.
-  * Cleaned up device names in sample op modes to be consistent with Pushbot guide.
-  * Fix to allow use of IrSeekerSensorV3.
-
-## Version 2.20 (released on 16.09.08)
-  * Support for Modern Robotics Compass Sensor.
-  * Support for Modern Robotics Range Sensor.
-  * Revise device names for Pushbot templates to match the names used in Pushbot guide.
-  * Fixed bug so that IrSeekerSensorV3 device is accessible as IrSeekerSensor in hardwareMap.
-  * Modified computer vision code to require an individual Vuforia license (per legal requirement from PTC).
-  * Minor fixes.
-  * Blockly enhancements:
-     - Support for Voltage Sensor.
-     - Support for Analog Input.
-     - Support for Analog Output.
-     - Support for Light Sensor.
-     - Support for Servo Controller.
-
-## Version 2.10 (released on 16.09.03)
- * Support for Adafruit IMU.
- * Improvements to ModernRoboticsI2cGyro class
-    - Block on reset of z axis.
-    - isCalibrating() returns true while gyro is calibration.
- * Updated sample gyro program.
- * Blockly enhancements
-    - support for android.graphics.Color.
-    - added support for ElapsedTime.
-    - improved look and legibility of blocks.
-    - support for compass sensor.
-    - support for ultrasonic sensor.
-    - support for IrSeeker.
-    - support for LED.
-    - support for color sensor.
-    - support for CRServo
-    - prompt user to configure robot before using programming mode.
- * Provides ability to disable audio cues.
- * various bug fixes and improvements.
-
-## Version 2.00 (released on 16.08.19)
- * This is the new release for the upcoming 2016-2017 FIRST Tech Challenge Season.
- * Channel change is enabled in the FTC Robot Controller app for Moto G 2nd and 3rd Gen phones.
- * Users can now use annotations to register/disable their Op Modes.
- * Changes in the Android SDK, JDK and build tool requirements (minsdk=19, java 1.7, build tools 23.0.3).
- * Standardized units in analog input.
- * Cleaned up code for existing analog sensor classes.
- * setChannelMode and getChannelMode were REMOVED from the DcMotorController class.  This is important - we no longer set the motor modes through the motor controller.
- * setMode and getMode were added to the DcMotor class.
- * ContinuousRotationServo class has been added to the FTC SDK.
- * Range.clip() method has been overloaded so it can support this operation for int, short and byte integers.
- * Some changes have been made (new methods added) on how a user can access items from the hardware map.
- * Users can now set the zero power behavior for a DC motor so that the motor will brake or float when power is zero.
- * Prototype Blockly Programming Mode has been added to FTC Robot Controller.  Users can place the Robot Controller into this mode, and then use a device (such as a laptop) that has a Javascript enabled browser to write Blockly-based Op Modes directly onto the Robot Controller.
- * Users can now configure the robot remotely through the FTC Driver Station app.
- * Android Studio project supports Android Studio 2.1.x and compile SDK Version 23 (Marshmallow).
- * Vuforia Computer Vision SDK integrated into FTC SDK.  Users can use sample vision targets to get localization information on a standard FTC field.
- * Project structure has been reorganized so that there is now a TeamCode package that users can use to place their local/custom Op Modes into this package.
- * Inspection function has been integrated into the FTC Robot Controller and Driver Station Apps (Thanks Team HazMat… 9277 & 10650!).
- * Audio cues have been incorporated into FTC SDK.
- * Swap mechanism added to FTC Robot Controller configuration activity.  For example, if you have two motor controllers on a robot, and you misidentified them in your configuration file, you can use the Swap button to swap the devices within the configuration file (so you do not have to manually re-enter in the configuration info for the two devices).
- * Fix mechanism added to all user to replace an electronic module easily.  For example, suppose a servo controller dies on your robot. You replace the broken module with a new module, which has a different serial number from the original servo controller.  You can use the Fix button to automatically reconfigure your configuration file to use the serial number of the new module.
- * Improvements made to fix resiliency and responsiveness of the system.
- * For LinearOpMode the user now must for a telemetry.update() to update the telemetry data on the driver station.  This update() mechanism ensures that the driver station gets the updated data properly and at the same time.
- * The Auto Configure function of the Robot Controller is now template based.  If there is a commonly used robot configuration, a template can be created so that the Auto Configure mechanism can be used to quickly configure a robot of this type.
- * The logic to detect a runaway op mode (both in the LinearOpMode and OpMode types) and to abort the run, then auto recover has been improved/implemented.
- * Fix has been incorporated so that Logitech F310 gamepad mappings will be correct for Marshmallow users.
-
-## Release 16.07.08
-
- * For the ftc_app project, the gradle files have been modified to support Android Studio 2.1.x.
-
-## Release 16.03.30
-
- * For the MIT App Inventor, the design blocks have new icons that better represent the function of each design component.
- * Some changes were made to the shutdown logic to ensure the robust shutdown of some of our USB services.
- * A change was made to LinearOpMode so as to allow a given instance to be executed more than once, which is required for the App Inventor.
- * Javadoc improved/updated.
-
-## Release 16.03.09
-
- * Changes made to make the FTC SDK synchronous (significant change!)
-    - waitOneFullHardwareCycle() and waitForNextHardwareCycle() are no longer needed and have been deprecated.
-    - runOpMode() (for a LinearOpMode) is now decoupled from the system's hardware read/write thread.
-    - loop() (for an OpMode) is now decoupled from the system's hardware read/write thread.
-    - Methods are synchronous.
-    - For example, if you call setMode(DcMotorController.RunMode.RESET_ENCODERS) for a motor, the encoder is guaranteed to be reset when the method call is complete.
-    - For legacy module (NXT compatible), user no longer has to toggle between read and write modes when reading from or writing to a legacy device.
- * Changes made to enhance reliability/robustness during ESD event.
- * Changes made to make code thread safe.
- * Debug keystore added so that user-generated robot controller APKs will all use the same signed key (to avoid conflicts if a team has multiple developer laptops for example).
- * Firmware version information for Modern Robotics modules are now logged.
- * Changes made to improve USB comm reliability and robustness.
- * Added support for voltage indicator for legacy (NXT-compatible) motor controllers.
- * Changes made to provide auto stop capabilities for op modes.
-    - A LinearOpMode class will stop when the statements in runOpMode() are complete.  User does not have to push the stop button on the driver station.
-    - If an op mode is stopped by the driver station, but there is a run away/uninterruptible thread persisting, the app will log an error message then force itself to crash to stop the runaway thread.
- * Driver Station UI modified to display lowest measured voltage below current voltage (12V battery).
- * Driver Station UI modified to have color background for current voltage (green=good, yellow=caution, red=danger, extremely low voltage).
- * javadoc improved (edits and additional classes).
- * Added app build time to About activity for driver station and robot controller apps.
- * Display local IP addresses on Driver Station About activity.
- * Added I2cDeviceSynchImpl.
- * Added I2cDeviceSync interface.
- * Added seconds() and milliseconds() to ElapsedTime for clarity.
- * Added getCallbackCount() to I2cDevice.
- * Added missing clearI2cPortActionFlag.
- * Added code to create log messages while waiting for LinearOpMode shutdown.
- * Fix so Wi-Fi Direct Config activity will no longer launch multiple times.
- * Added the ability to specify an alternate i2c address in software for the Modern Robotics gyro.
-
-## Release 16.02.09
-
- * Improved battery checker feature so that voltage values get refreshed regularly (every 250 msec) on Driver Station (DS) user interface.
- * Improved software so that Robot Controller (RC) is much more resilient and “self-healing” to USB disconnects:
-    - If user attempts to start/restart RC with one or more module missing, it will display a warning but still start up.
-    - When running an op mode, if one or more modules gets disconnected, the RC & DS will display warnings,and robot will keep on working in spite of the missing module(s).
-    - If a disconnected module gets physically reconnected the RC will auto detect the module and the user will regain control of the recently connected module.
-    - Warning messages are more helpful (identifies the type of module that’s missing plus its USB serial number).
- * Code changes to fix the null gamepad reference when users try to reference the gamepads in the init() portion of their op mode.
- * NXT light sensor output is now properly scaled.  Note that teams might have to readjust their light threshold values in their op modes.
- * On DS user interface, gamepad icon for a driver will disappear if the matching gamepad is disconnected or if that gamepad gets designated as a different driver.
- * Robot Protocol (ROBOCOL) version number info is displayed in About screen on RC and DS apps.
- * Incorporated a display filter on pairing screen to filter out devices that don’t use the “<TEAM NUMBER>-“ format. This filter can be turned off to show all Wi-Fi Direct devices.
- * Updated text in License file.
- * Fixed formatting error in OpticalDistanceSensor.toString().
- * Fixed issue on with a blank (“”) device name that would disrupt Wi-Fi Direct Pairing.
- * Made a change so that the Wi-Fi info and battery info can be displayed more quickly on the DS upon connecting to RC.
- * Improved javadoc generation.
- * Modified code to make it easier to support language localization in the future.
-
-## Release 16.01.04
-
- * Updated compileSdkVersion for apps
- * Prevent Wi-Fi from entering power saving mode
- * removed unused import from driver station
- * Corrrected "Dead zone" joystick code.
- * LED.getDeviceName and .getConnectionInfo() return null
- * apps check for ROBOCOL_VERSION mismatch
- * Fix for Telemetry also has off-by-one errors in its data string sizing / short size limitations error
- * User telemetry output is sorted.
- * added formatting variants to DbgLog and RobotLog APIs
- * code modified to allow for a long list of op mode names.
- * changes to improve thread safety of RobocolDatagramSocket
- * Fix for "missing hardware leaves robot controller disconnected from driver station" error
- * fix for "fast tapping of Init/Start causes problems" (toast is now only instantiated on UI thread).
- * added some log statements for thread life cycle.
- * moved gamepad reset logic inside of initActiveOpMode() for robustness
- * changes made to mitigate risk of race conditions on public methods.
- * changes to try and flag when Wi-Fi Direct name contains non-printable characters.
- * fix to correct race condition between .run() and .close() in ReadWriteRunnableStandard.
- * updated FTDI driver
- * made ReadWriteRunnableStanard interface public.
- * fixed off-by-one errors in Command constructor
- * moved specific hardware implmentations into their own package.
- * moved specific gamepad implemnatations to the hardware library.
- * changed LICENSE file to new BSD version.
- * fixed race condition when shutting down Modern Robotics USB devices.
- * methods in the ColorSensor classes have been synchronized.
- * corrected isBusy() status to reflect end of motion.
- * corrected "back" button keycode.
- * the notSupported() method of the GyroSensor class was changed to protected (it should not be public).
-
-## Release 15.11.04.001
-
- * Added Support for Modern Robotics Gyro.
-  - The GyroSensor class now supports the MR Gyro Sensor.
-  - Users can access heading data (about Z axis)
-  - Users can also access raw gyro data (X, Y, & Z axes).
-  - Example MRGyroTest.java op mode included.
- * Improved error messages
-  - More descriptive error messages for exceptions in user code.
- * Updated DcMotor API
- * Enable read mode on new address in setI2cAddress
- * Fix so that driver station app resets the gamepads when switching op modes.
- * USB-related code changes to make USB comm more responsive and to display more explicit error messages.
-  - Fix so that USB will recover properly if the USB bus returns garbage data.
-  - Fix USB initializtion race condition.
-  - Better error reporting during FTDI open.
-  - More explicit messages during USB failures.
-  - Fixed bug so that USB device is closed if event loop teardown method was not called.
- * Fixed timer UI issue
- * Fixed duplicate name UI bug (Legacy Module configuration).
- * Fixed race condition in EventLoopManager.
- * Fix to keep references stable when updating gamepad.
- * For legacy Matrix motor/servo controllers removed necessity of appending "Motor" and "Servo" to controller names.
- * Updated HT color sensor driver to use constants from ModernRoboticsUsbLegacyModule class.
- * Updated MR color sensor driver to use constants from ModernRoboticsUsbDeviceInterfaceModule class.
- * Correctly handle I2C Address change in all color sensors
- * Updated/cleaned up op modes.
-  - Updated comments in LinearI2cAddressChange.java example op mode.
-  - Replaced the calls to "setChannelMode" with "setMode" (to match the new of the DcMotor  method).
-  - Removed K9AutoTime.java op mode.
-  - Added MRGyroTest.java op mode (demonstrates how to use MR Gyro Sensor).
-  - Added MRRGBExample.java op mode (demonstrates how to use MR Color Sensor).
-  - Added HTRGBExample.java op mode (demonstrates how to use HT legacy color sensor).
-  - Added MatrixControllerDemo.java (demonstrates how to use legacy Matrix controller).
- * Updated javadoc documentation.
- * Updated release .apk files for Robot Controller and Driver Station apps.
-
-## Release 15.10.06.002
-
- * Added support for Legacy Matrix 9.6V motor/servo controller.
- * Cleaned up build.gradle file.
- * Minor UI and bug fixes for driver station and robot controller apps.
- * Throws error if Ultrasonic sensor (NXT) is not configured for legacy module port 4 or 5.
-
-
-## Release 15.08.03.001
->>>>>>> aba72e56
-
 ### Bug fixes